--- conflicted
+++ resolved
@@ -588,54 +588,28 @@
 Content Provider:       Science Museum
 
 ETL Process:            Use the API to identify all CC-licensed images.
-<<<<<<< HEAD
 
 Output:                 TSV file containing the image, the respective
                         meta-data.
 
 Notes:                  https://github.com/TheScienceMuseum/collectionsonline/wiki/Collections-Online-API  # noqa
                         Rate limited, no specific rate given.
-=======
-
-Output:                 TSV file containing the image, the respective
-                        meta-data.
-
-Notes:                  https://github.com/TheScienceMuseum/collectionsonline/wiki/Collections-Online-API  # noqa
-                        Rate limited, no specific rate given.
-
->>>>>>> 5933f712
+
 
 ## `smithsonian_workflow`
 
-<<<<<<< HEAD
-## `smithsonian_workflow`
-=======
->>>>>>> 5933f712
 
 Content Provider:   Smithsonian
 
-<<<<<<< HEAD
-Content Provider:   Smithsonian
-
 ETL Process:        Use the API to identify all CC licensed images.
 
 Output:             TSV file containing the images and the respective meta-data.
 
 Notes:              https://api.si.edu/openaccess/api/v1.0/search
-=======
-ETL Process:        Use the API to identify all CC licensed images.
-
-Output:             TSV file containing the images and the respective meta-data.
-
-Notes:              https://api.si.edu/openaccess/api/v1.0/search
-
->>>>>>> 5933f712
+
 
 ## `smk_workflow`
 
-<<<<<<< HEAD
-## `smk_workflow`
-
 
 Content Provider:       Statens Museum for Kunst (National Gallery of Denmark)
 
@@ -653,25 +627,6 @@
 
 ETL Process:            Use the API to identify all CC-licensed images.
 
-=======
-
-Content Provider:       Statens Museum for Kunst (National Gallery of Denmark)
-
-ETL Process:            Use the API to identify all openly licensed media.
-
-Output:                 TSV file containing the media metadata.
-
-Notes:                  https://www.smk.dk/en/article/smk-api/
-
-
-## `stocksnap_workflow`
-
-
-Content Provider:       StockSnap
-
-ETL Process:            Use the API to identify all CC-licensed images.
-
->>>>>>> 5933f712
 Output:                 TSV file containing the image, the respective meta-data.
 
 Notes:                  https://stocksnap.io/api/load-photos/date/desc/1
