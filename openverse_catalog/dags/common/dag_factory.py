import logging
from copy import deepcopy
from datetime import datetime, timedelta

import common.config as conf
from airflow import DAG
from airflow.models.baseoperator import cross_downstream
from airflow.operators.dummy import DummyOperator
from airflow.operators.python import PythonOperator
from airflow.utils.trigger_rule import TriggerRule


logger = logging.getLogger(__name__)


def get_dated_main_runner_operator(
    main_function,
    execution_timeout,
    day_shift=0,
    task_id="pull_image_data",
):
    args_str = f"{{{{ macros.ds_add(ds, -{day_shift}) }}}}"
    return PythonOperator(
        task_id=task_id,
        python_callable=main_function,
        op_args=[args_str],
        execution_timeout=execution_timeout,
        depends_on_past=False,
    )


def create_provider_api_workflow(
    dag_id,
    main_function,
    default_args=conf.DAG_DEFAULT_ARGS,
    start_date=datetime(1970, 1, 1),
    concurrency=1,
    schedule_string="@daily",
    dated=True,
    day_shift=0,
    dagrun_timeout=timedelta(minutes=30),
    doc_md="",
):
    """
    This factory method instantiates a DAG that will run the given
    `main_function`.

    Required Arguments:

    dag_id:         string giving a unique id of the DAG to be created.
    main_function:  python function to be run. If the optional argument
                    `dated` is True, then the function must take a
                    single parameter (date) which will be a string of
                    the form 'YYYY-MM-DD'. Otherwise, the function
                    should take no arguments.

    Optional Arguments:

    default_args:     dictionary which is passed to the airflow.dag.DAG
                      __init__ method.
    start_date:       datetime.datetime giving the first valid execution
                      date of the DAG.
    concurrency:      integer that sets the number of tasks which can
                      run simultaneously for this DAG, and the number of
                      dagruns of this DAG which can be run in parallel.
                      It's important to keep the rate limits of the
                      Provider API in mind when setting this parameter.
    schedule_string:  string giving the schedule on which the DAG should
                      be run.  Passed to the airflow.dag.DAG __init__
                      method.
    dated:            boolean giving whether the `main_function` takes a
                      string parameter giving a date (i.e., the date for
                      which data should be ingested).
    day_shift:        integer giving the number of days before the
                      current execution date the `main_function` should
                      be run (if `dated=True`).
    dagrun_timeout:   datetime.timedelta giving the total amount of time
                      a given dagrun may take.
    """
    args = deepcopy(default_args)
    args.update(start_date=start_date)
    print(args)
    dag = DAG(
        dag_id=dag_id,
        default_args=args,
        concurrency=concurrency,
        max_active_runs=concurrency,
        dagrun_timeout=dagrun_timeout,
        start_date=start_date,
        schedule_interval=schedule_string,
        catchup=False,
<<<<<<< HEAD
        doc_md=doc_md,
=======
        tags=["provider"],
>>>>>>> 7b142c78
    )

    with dag:
        if dated:
            get_dated_main_runner_operator(
                main_function, dagrun_timeout, day_shift=day_shift
            )
        else:
            PythonOperator(
                task_id="pull_image_data",
                python_callable=main_function,
                depends_on_past=False,
            )

    return dag


def create_day_partitioned_ingestion_dag(
    dag_id,
    main_function,
    reingestion_day_list_list,
    start_date=datetime(1970, 1, 1),
    concurrency=1,
    default_args=conf.DAG_DEFAULT_ARGS,
    dagrun_timeout=timedelta(hours=23),
    ingestion_task_timeout=timedelta(hours=2),
):
    """
    Given a `main_function` and `reingestion_day_list_list`, this
    factory method instantiates a DAG that will run the given
    `main_function`, parameterized by a number of dates, whose
    calculation is described below.

    Required Arguments:

    dag_id:                     string giving a unique id of the DAG to
                                be created.
    main_function:              python function to be run. The
                                function must take a single parameter
                                (date) which will be a string of the
                                form 'YYYY-MM-DD'.
    reingestion_day_list_list:  list of lists of integers. It gives the
                                set of days before the current execution
                                date of the DAG for which the
                                `main_function` should be run, and
                                describes how the calls to the function
                                should be prioritized.

    Optional Arguments:

    start_date:              datetime.datetime giving the
                             first valid execution_date of the DAG.
    concurrency:             integer that sets the number of tasks which
                             can run simultaneously for this DAG. It's
                             important to keep the rate limits of the
                             Provider API in mind when setting this
                             parameter.
    default_args:            dictionary which is passed to the
                             airflow.dag.DAG __init__ method.
    dagrun_timeout:          datetime.timedelta giving the total amount
                             of time a given dagrun may take.
    ingestion_task_timeout:  datetime.timedelta giving the amount of
                             time a call to the `main_function` is
                             allowed to take.

    Calculation of ingestion dates:

    The `reingestion_day_list_list` should have the form
        [
            [int, ..., int],
            [int, ..., int],
            ...,
            [int, ..., int]
        ]
    It's not necessary for the inner lists to be the same length. The
    DAG instantiated by this factory method will first run the
    `main_function` for the current execution_date, then for the current
    date minus the number of days given by integers in the first list
    (in an arbitrary order, and possibly in parallel if so configured),
    then for the dates calculated from the second list, and so on.  For
    example, given the `reingestion_day_list_list`
        [
            [1, 2, 3],
            [8, 13, 18],
            [28, 38, 48]
        ],
    and assuming the current execution date is 2020-01-01, the
    instantiated dag will run the `main_function` with the parameters
        [
            ['2020-01-01'],
            ['2019-12-31', 2019-12-30', '2019-12-29'],
            ['2019-12-24', 2019-12-19', '2019-12-14'],
            ['2019-12-04', 2019-11-24', '2019-11-14']
        ].
    The order of the inner lists gives the order in which sets of dates
    may be run.  The order within the inner lists is not relevant.  The
    size of the inner lists does *not* set the number of simultaneous
    executions of the `main_function` allowed; that is set by the
    `concurrency` parameter.
    """
    args = deepcopy(default_args)
    args.update(start_date=start_date)
    dag = DAG(
        dag_id=dag_id,
        default_args=args,
        concurrency=concurrency,
        max_active_runs=concurrency,
        dagrun_timeout=dagrun_timeout,
        schedule_interval="@daily",
        start_date=start_date,
        catchup=False,
        tags=["provider-reingestion"],
    )
    with dag:
        ingest_operator_list_list = _build_ingest_operator_list_list(
            reingestion_day_list_list, main_function, ingestion_task_timeout
        )
        for i in range(len(ingest_operator_list_list) - 1):
            wait_operator = DummyOperator(
                task_id=f"wait_L{i}", trigger_rule=TriggerRule.ALL_DONE
            )
            cross_downstream(ingest_operator_list_list[i], [wait_operator])
            wait_operator >> ingest_operator_list_list[i + 1]
        ingest_operator_list_list[-1]

    return dag


def _build_ingest_operator_list_list(
    reingestion_day_list_list, main_function, ingestion_task_timeout
):
    if reingestion_day_list_list[0] != [0]:
        reingestion_day_list_list = [[0]] + reingestion_day_list_list
    return [
        [
            get_dated_main_runner_operator(
                main_function,
                ingestion_task_timeout,
                day_shift=d,
                task_id=f"ingest_{d}",
            )
            for d in L
        ]
        for L in reingestion_day_list_list
    ]<|MERGE_RESOLUTION|>--- conflicted
+++ resolved
@@ -89,11 +89,8 @@
         start_date=start_date,
         schedule_interval=schedule_string,
         catchup=False,
-<<<<<<< HEAD
         doc_md=doc_md,
-=======
         tags=["provider"],
->>>>>>> 7b142c78
     )
 
     with dag:
