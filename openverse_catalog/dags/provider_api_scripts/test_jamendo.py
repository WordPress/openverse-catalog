--- conflicted
+++ resolved
@@ -78,7 +78,6 @@
                 url="https://creativecommons.org/licenses/by-nc/2.0/",
                 raw_url="http://creativecommons.org/licenses/by-nc/2.0/",
             ),
-<<<<<<< HEAD
             "meta_data": {
                 "downloads": 0,
                 "listens": 5616,
@@ -86,24 +85,12 @@
                 "release_date": "2005-04-12",
             },
             "raw_tags": ["instrumental", "speed_medium"],
+            "set_foreign_id": "119",
             "set_position": 6,
             "set_thumbnail": "https://usercontent.jamendo.com?type=album&id=119&width=200&trackid=732",
             "set_url": "https://www.jamendo.com/album/119/opera-i",
             "thumbnail_url": "https://usercontent.jamendo.com?type=album&id=119&width=200&trackid=732",
             "title": "Thoughtful",
-=======
-            'meta_data': {'downloads': 0,
-                          'listens': 5616,
-                          'playlists': 0,
-                          'release_date': '2005-04-12'},
-            'raw_tags': ['instrumental', 'speed_medium'],
-            'set_foreign_id': '119',
-            'set_position': 6,
-            'set_thumbnail': 'https://usercontent.jamendo.com?type=album&id=119&width=200&trackid=732',
-            'set_url': 'https://www.jamendo.com/album/119/opera-i',
-            'thumbnail_url': 'https://usercontent.jamendo.com?type=album&id=119&width=200&trackid=732',
-            'title': 'Thoughtful'
->>>>>>> b8763093
         }
         assert actual_call_args == expected_call_args
 
@@ -173,12 +160,8 @@
         audio_data = json.load(f)
     actual_audio_set_info = jamendo._get_audio_set_info(audio_data)
     expected_audio_set_info = (
-<<<<<<< HEAD
+        "119",
         "Opera I",
-=======
-        '119',
-        'Opera I',
->>>>>>> b8763093
         6,
         "https://www.jamendo.com/album/119/opera-i",
         "https://usercontent.jamendo.com?type=album&id=119&width=200&trackid=732",
@@ -239,7 +222,6 @@
             url="https://creativecommons.org/licenses/by-nc/2.0/",
             raw_url="http://creativecommons.org/licenses/by-nc/2.0/",
         ),
-<<<<<<< HEAD
         "meta_data": {
             "downloads": 0,
             "listens": 5616,
@@ -247,24 +229,12 @@
             "release_date": "2005-04-12",
         },
         "raw_tags": ["instrumental", "speed_medium"],
+        "set_foreign_id": "119",
         "set_position": 6,
         "set_thumbnail": "https://usercontent.jamendo.com?type=album&id=119&width=200&trackid=732",
         "set_url": "https://www.jamendo.com/album/119/opera-i",
         "thumbnail_url": "https://usercontent.jamendo.com?type=album&id=119&width=200&trackid=732",
         "title": "Thoughtful",
-=======
-        'meta_data': {'downloads': 0,
-                      'listens': 5616,
-                      'playlists': 0,
-                      'release_date': '2005-04-12'},
-        'raw_tags': ['instrumental', 'speed_medium'],
-        'set_foreign_id': '119',
-        'set_position': 6,
-        'set_thumbnail': 'https://usercontent.jamendo.com?type=album&id=119&width=200&trackid=732',
-        'set_url': 'https://www.jamendo.com/album/119/opera-i',
-        'thumbnail_url': 'https://usercontent.jamendo.com?type=album&id=119&width=200&trackid=732',
-        'title': 'Thoughtful'
->>>>>>> b8763093
     }
     assert actual_image_info == expected_image_info
 
