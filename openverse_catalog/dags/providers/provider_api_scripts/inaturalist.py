--- conflicted
+++ resolved
@@ -272,6 +272,7 @@
             "COL Vernacular Records": vernacular_records[0][0],
         }
 
+    @staticmethod
     def create_preingestion_tasks():
 
         with TaskGroup(group_id="preingestion_tasks") as preingestion_tasks:
@@ -324,9 +325,9 @@
                 # just skip the drop steps, not the final reporting step in the dag
                 ignore_downstream_trigger_rules=False,
             )
-            drop_inaturalist_schema = PostgresOperator(
+            drop_inaturalist_schema = SQLExecuteQueryOperator(
                 task_id="drop_inaturalist_schema",
-                postgres_conn_id=POSTGRES_CONN_ID,
+                conn_id=POSTGRES_CONN_ID,
                 sql="DROP SCHEMA IF EXISTS inaturalist CASCADE",
                 doc_md="Drop iNaturalist source tables and their schema",
             )
@@ -339,6 +340,7 @@
             (check_drop_parameter >> [drop_inaturalist_schema, drop_loading_table])
         return postingestion_tasks
 
+    @staticmethod
     def create_ingestion_workflow():
 
         with TaskGroup(group_id="ingest_data") as ingest_data:
@@ -368,7 +370,6 @@
                     ),
                 )
 
-<<<<<<< HEAD
                 get_batches = PythonOperator(
                     task_id="get_batches",
                     python_callable=INaturalistDataIngester.get_batches,
@@ -437,14 +438,4 @@
             ),
         }
 
-        return ingest_data, ingestion_metrics
-=======
-    @staticmethod
-    def create_postingestion_tasks():
-        drop_inaturalist_schema = SQLExecuteQueryOperator(
-            task_id="drop_inaturalist_schema",
-            conn_id=POSTGRES_CONN_ID,
-            sql="DROP SCHEMA IF EXISTS inaturalist CASCADE",
-        )
-        return drop_inaturalist_schema
->>>>>>> 61714f66
+        return ingest_data, ingestion_metrics