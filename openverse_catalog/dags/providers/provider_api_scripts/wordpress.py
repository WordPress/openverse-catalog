--- conflicted
+++ resolved
@@ -45,28 +45,14 @@
         super().__init__(*args, **kwargs)
         self.license_info = get_license_info(license_url=self.license_url)
 
-<<<<<<< HEAD
-=======
         # Total pages is determined on the first request
         self.total_pages = None
         self.current_page = 1
 
->>>>>>> 5933f712
     def get_media_type(self, record: dict) -> str:
         return constants.IMAGE
 
     def get_next_query_params(self, prev_query_params: dict | None, **kwargs) -> dict:
-<<<<<<< HEAD
-        if not prev_query_params:
-            return {
-                "format": "json",
-                "page": 1,
-                "per_page": self.batch_limit,
-                "_embed": "true",
-            }
-        else:
-            return {**prev_query_params, "page": prev_query_params["page"] + 1}
-=======
         if self.total_pages is None:
             # On the first request, make a HEAD request to get the number of pages of
             # results, so we know when to halt ingestion. This prevents errors
@@ -88,15 +74,12 @@
             "per_page": self.batch_limit,
             "_embed": "true",
         }
->>>>>>> 5933f712
 
     def get_batch_data(self, response_json):
         if isinstance(response_json, list) and len(response_json):
             return response_json
         return None
 
-<<<<<<< HEAD
-=======
     def get_should_continue(self, response_json):
         # Do not continue if we have exceeded the total pages
         if self.current_page >= self.total_pages:
@@ -105,7 +88,6 @@
 
         return True
 
->>>>>>> 5933f712
     def get_record_data(self, data):
         """
         Extract data for individual item.
