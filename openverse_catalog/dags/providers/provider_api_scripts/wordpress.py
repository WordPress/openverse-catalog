"""
Content Provider:       WordPress Photo Directory

ETL Process:            Use the API to identify all openly licensed media.

Output:                 TSV file containing the media metadata.

Notes:                  https://wordpress.org/photos/wp-json/wp/v2
                        Provide photos, media, users and more related resources.
                        No rate limit specified.
"""
import logging
from pathlib import Path

import lxml.html as html
from common.licenses import get_license_info
from common.loader import provider_details as prov
from common.requester import DelayedRequester
from common.storage.image import ImageStore


logging.basicConfig(
    format="%(asctime)s - %(name)s - %(levelname)s:  %(message)s", level=logging.INFO
)
logger = logging.getLogger(__name__)

LIMIT = 100  # number of items per page in API response
DELAY = 1  # in seconds
RETRIES = 3

HOST = "wordpress.org"
ENDPOINT = f"https://{HOST}/photos/wp-json/wp/v2"

PROVIDER = prov.WORDPRESS_DEFAULT_PROVIDER

DEFAULT_QUERY_PARAMS = {
    "format": "json",
    "page": 1,
    "per_page": LIMIT,
    "_embed": "true",
}

delayed_requester = DelayedRequester(DELAY)
image_store = ImageStore(provider=PROVIDER)

license_url = "https://creativecommons.org/publicdomain/zero/1.0/"
license_info = get_license_info(license_url=license_url)


def main():
    """
    This script pulls the data from the WordPress Photo Directory and writes it into a
    .TSV file to be eventually read into our DB.
    """

    logger.info("Begin: WordPress Photo Directory script")
    image_count = _get_images()
    image_store.commit()
    logger.info(f"Total images pulled: {image_count}")
    logger.info("Terminated!")


def _get_query_params(page=1, default_query_params=None):
    if default_query_params is None:
        default_query_params = DEFAULT_QUERY_PARAMS
    query_params = default_query_params.copy()
    query_params["page"] = page
    return query_params


def _get_item_page(endpoint, retries=RETRIES, query_params=None):
    response_json, total_pages = None, None
    if retries < 0:
        logger.error("No retries remaining. Returning Nonetypes.")
        return None, 0

    response = delayed_requester.get(endpoint, query_params, allow_redirects=False)

    if response is not None and response.status_code in [200, 301, 302]:
        try:
            response_json = response.json()
            total_pages = int(response.headers["X-WP-TotalPages"])
        except Exception as e:
            logger.warning(f"Response not captured due to {e}")
            response_json = None

    if response_json is None or total_pages is None:
        logger.warning(
            "Retrying:\n_get_item_page(\n"
            f"    {endpoint},\n"
            f"    {query_params},\n"
            f"    retries={retries - 1}"
            ")"
        )
        response_json, total_pages = _get_item_page(endpoint, retries - 1, query_params)
    return response_json, total_pages


def _get_images():
    item_count = 0
    total_pages = page = 1
    endpoint = f"{ENDPOINT}/photos"
    while total_pages >= page:
        query_params = _get_query_params(page=page)
        batch_data, total_pages = _get_item_page(endpoint, query_params=query_params)
        if isinstance(batch_data, list) and len(batch_data) > 0:
            item_count = _process_image_batch(batch_data)
            page += 1
    return item_count


def _process_image_batch(image_batch):
    for item in image_batch:
        item_meta_data = _extract_image_data(item)
        if item_meta_data is None:
            continue
        image_store.add_item(**item_meta_data)
    return image_store.total_items


def _get_response_json(endpoint, retries=0, query_params=None, **kwargs):
    """
    Function copied from common.requester.DelayedRequester class to allow responses
    with status code 301 or 302. It's expected it can be removed once the API is
    fully ready. This API currently returns a `302` with a JSON body.
    """
    response_json = None

    if retries < 0:
        logger.error("No retries remaining.  Failure.")
        raise Exception("Retries exceeded")

    response = delayed_requester.get(endpoint, params=query_params, **kwargs)
    if response is not None and response.status_code in [200, 301, 302]:
        try:
            response_json = response.json()
        except Exception as e:
            logger.warning(f"Could not get response_json.\n{e}")
            response_json = None

    if response_json is None or response_json.get("error") is not None:
        logger.warning(f"Bad response_json:  {response_json}")
        logger.warning(
            "Retrying:\n_get_response_json(\n"
            f"    {endpoint},\n"
            f"    {query_params},\n"
            f"    retries={retries - 1}"
            ")"
        )
        response_json = _get_response_json(
            endpoint, retries=retries - 1, query_params=query_params, **kwargs
        )

    return response_json


def _extract_image_data(media_data):
    """
    Extract data for individual item.
    """
    foreign_identifier = media_data.get("slug")
    if foreign_identifier is None:
        return None
    foreign_landing_url = media_data.get("link")

    try:
        media_details = (
            media_data.get("_embedded", {})
            .get("wp:featuredmedia", {})[0]
            .get("media_details", {})
        )
    except (KeyError, IndexError):
        return None

    image_url, height, width, filetype, filesize = _get_file_info(media_details)
    if image_url is None:
        return None
<<<<<<< HEAD
    metadata = _get_metadata(media_data, image_details)
    creator, creator_url = _get_creator_data(media_data)
    tags = _get_related_data("tags", media_data)
=======

    title = _get_title(media_data)
    author, author_url = _get_author_data(media_data)
    metadata, tags = _get_metadata(media_data, media_details)
>>>>>>> 40a0d8a2

    return {
        "title": title,
        "creator": author,
        "creator_url": author_url,
        "foreign_identifier": foreign_identifier,
        "foreign_landing_url": foreign_landing_url,
        "image_url": image_url,
        "height": height,
        "width": width,
        "filetype": filetype,
        "filesize": filesize,
        "license_info": license_info,
        "meta_data": metadata,
        "raw_tags": tags,
    }


def _get_file_info(media_details):
    preferred_sizes = ["2048x2048", "1536x1536", "medium_large", "large", "full"]
    for size in preferred_sizes:
        file_details = media_details.get("sizes", {}).get(size, {})
        image_url = file_details.get("source_url")
        if not image_url or image_url == "":
            continue

        height = file_details.get("height")
        width = file_details.get("width")
        filetype = None
        if filename := file_details.get("file"):
            filetype = Path(filename).suffix.replace(".", "")

        filesize = (
            media_details.get("filesize", 0)
            if size == "full"
            else file_details.get("filesize", 0)
        )
        if not filesize or int(filesize) == 0:
            filesize = _get_filesize(image_url)

        return image_url, height, width, filetype, filesize
    return None, None, None, None, None


def _get_filesize(image_url):
    resp = delayed_requester.get(image_url)
    if resp:
        filesize = int(resp.headers.get("Content-Length", 0))
        return filesize if filesize != 0 else None


def _get_author_data(image):
    try:
        raw_author = image.get("_embedded", {}).get("author", [])[0]
    except IndexError:
        return None, None
    author = raw_author.get("name")
    if author is None or author == "":
        author = raw_author.get("slug")
    author_url = raw_author.get("url")
    if author_url == "":
        author_url = raw_author.get("link")
    return author, author_url


def _get_title(image):
    if title := image.get("content", {}).get("rendered"):
        try:
            title = html.fromstring(title).text_content()
        except UnicodeDecodeError as e:
            logger.warning(f"Can't save the image's title ('{title}') due to {e}")
            return None
    return title


def _get_metadata(media_data, media_details):
    raw_metadata = media_details.get("image_meta", {})
    metadata, tags = {}, []
    extras = [
        "aperture",
        "camera",
        "created_timestamp",
        "focal_length",
        "iso",
        "shutter_speed",
    ]
    for key in extras:
        value = raw_metadata.get(key)
        if value not in [None, ""]:
            metadata[key] = value

    raw_related_resources = media_data.get("_embedded", {}).get("wp:term", [])
    resource_mapping = {
        "photo_category": "categories",
        "photo_color": "colors",
        "photo_orientation": "orientation",
        "photo_tag": "tags",
    }
    for resource_arr in raw_related_resources:
        for resource in resource_arr:
            if (txy := resource.get("taxonomy")) in resource_mapping.keys():
                resource_key = resource_mapping[txy]
                resource_val = resource.get("name")
                if txy == "photo_tag":
                    tags.append(resource_val)
                elif txy == "photo_orientation":
                    metadata["orientation"] = resource_val
                else:
                    metadata.setdefault(resource_key, [])
                    metadata[resource_key].append(resource_val)
    return metadata, tags


if __name__ == "__main__":
    main()<|MERGE_RESOLUTION|>--- conflicted
+++ resolved
@@ -175,16 +175,10 @@
     image_url, height, width, filetype, filesize = _get_file_info(media_details)
     if image_url is None:
         return None
-<<<<<<< HEAD
-    metadata = _get_metadata(media_data, image_details)
-    creator, creator_url = _get_creator_data(media_data)
-    tags = _get_related_data("tags", media_data)
-=======
 
     title = _get_title(media_data)
     author, author_url = _get_author_data(media_data)
     metadata, tags = _get_metadata(media_data, media_details)
->>>>>>> 40a0d8a2
 
     return {
         "title": title,
