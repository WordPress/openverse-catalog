"""
# Provider DAG Factory
This file contains two factory functions which generate the bulk of our
provider workflow DAGs. These DAGs pull data in from a particular provider,
and produce one or several TSVs of the results.

The "simple" (non-partitioned) DAG also loads the TSVs into the catalog database.

The loading step takes the media data saved locally in TSV files, cleans it using an
intermediate database table, and saves the cleaned-up data into the main database
(also called upstream or Openledger).

In production,"locally" means on AWS EC2 instance that runs the Apache Airflow
webserver. Storing too much data there is dangerous, because if ingestion to the
database breaks down, the disk of this server gets full, and breaks all
Apache Airflow operations.

As a first step, the loader portion of the DAG saves the data gathered by
Provider API Scripts to S3 before attempting to load it to PostgreSQL, and delete
it from disk if saving to S3 succeeds, even if loading to PostgreSQL fails.

This way, we can delete data from the EC2 instance to open up disk space without
the possibility of losing that data altogether. This will allow us to recover if
we lose data from the DB somehow, because it will all be living in S3.
It's also a prerequisite to the long-term plan of saving data only to S3
(since saving it to the EC2 disk is a source of concern in the first place).

This is one step along the path to avoiding saving data on the local disk at all.
It should also be faster to load into the DB from S3, since AWS RDS instances
provide special optimized functionality to load data from S3 into tables in the DB.

Loading the data into the Database is a two-step process: first, data is saved
to the intermediate table. Any items that don't have the required fields
(media url, license, foreign landing url and foreign id), and duplicates as
determined by combination of provider and foreign_id are deleted.
Then the data from the intermediate table is upserted into the main database.
If the same item is already present in the database, we update its information
with newest (non-null) data, and merge any metadata or tags objects to preserve all
previously downloaded data, and update any data that needs updating
(eg. popularity metrics).

You can find more background information on the loading process in the following
issues and related PRs:

- [[Feature] More sophisticated merging of columns in PostgreSQL when upserting](
https://github.com/creativecommons/cccatalog/issues/378)

- [DB Loader DAG should write to S3 as well as PostgreSQL](
https://github.com/creativecommons/cccatalog/issues/333)

- [DB Loader should take data from S3, rather than EC2 to load into PostgreSQL](
https://github.com/creativecommons/cccatalog/issues/334)
"""
import logging
import os
from datetime import datetime, timedelta
from typing import Callable, Dict, Optional, Sequence

from airflow import DAG
from airflow.models.baseoperator import cross_downstream
from airflow.operators.empty import EmptyOperator
from airflow.operators.python import PythonOperator
from airflow.utils.task_group import TaskGroup
from airflow.utils.trigger_rule import TriggerRule
from common.constants import DAG_DEFAULT_ARGS, XCOM_PULL_TEMPLATE
from common.loader import loader, reporting, s3, sql
from providers.factory_utils import generate_tsv_filenames, pull_media_wrapper


logger = logging.getLogger(__name__)


DB_CONN_ID = os.getenv("OPENLEDGER_CONN_ID", "postgres_openledger_testing")
AWS_CONN_ID = os.getenv("AWS_CONN_ID", "no_aws_conn_id")
OPENVERSE_BUCKET = os.getenv("OPENVERSE_BUCKET")
OUTPUT_DIR_PATH = os.path.realpath(os.getenv("OUTPUT_DIR", "/tmp/"))
DATE_RANGE_ARG_TEMPLATE = "{{{{ macros.ds_add(ds, -{}) }}}}"


def create_provider_api_workflow(
    dag_id: str,
    ingestion_callable: Callable,
    default_args: Optional[Dict] = None,
    start_date: datetime = datetime(1970, 1, 1),
    max_active_runs: int = 1,
    max_active_tasks: int = 1,
    schedule_string: str = "@daily",
    dated: bool = True,
    day_shift: int = 0,
    execution_timeout: timedelta = timedelta(hours=12),
    doc_md: Optional[str] = "",
    media_types: Sequence[str] = ("image",),
    create_preingestion_tasks: Optional[Callable] = None,
):
    """
    This factory method instantiates a DAG that will run the given
    `main_function`.

    Required Arguments:

    dag_id:             string giving a unique id of the DAG to be created.
    ingestion_callable: python function to be run, or a ProviderDataIngester class
                        whose `ingest_records` method is to be run. If the optional
                        argument `dated` is True, then the function must take a
                        single parameter (date) which will be a string of
                        the form 'YYYY-MM-DD'.

    Optional Arguments:

    default_args:      dictionary which is passed to the airflow.dag.DAG
                       __init__ method and used to optionally override the
                       DAG_DEFAULT_ARGS.
    start_date:        datetime.datetime giving the first valid execution
                       date of the DAG.
    max_active_runs:   integer that sets the number of dagruns for this DAG
                       which can be run in parallel.
    max_active_tasks:  integer that sets the number of tasks which can
                       run simultaneously for this DAG.
                       It's important to keep the rate limits of the
                       Provider API in mind when setting this parameter.
    schedule_string:   string giving the schedule on which the DAG should
                       be run.  Passed to the airflow.dag.DAG __init__
                       method.
    dated:             boolean giving whether the `main_function` takes a
                       string parameter giving a date (i.e., the date for
                       which data should be ingested).
    day_shift:         integer giving the number of days before the
                       current execution date the `main_function` should
                       be run (if `dated=True`).
    execution_timeout: datetime.timedelta giving the amount of time a given data
                       pull may take.
    doc_md:            string which should be used for the DAG's documentation markdown
    media_types:       list describing the media type(s) that this provider handles
                       (e.g. `["audio"]`, `["image", "audio"]`, etc.)
    """
    default_args = {**DAG_DEFAULT_ARGS, **(default_args or {})}
    media_type_name = "mixed" if len(media_types) > 1 else media_types[0]
    provider_name = dag_id.replace("_workflow", "")
    identifier = f"{provider_name}_{{{{ ts_nodash }}}}"

    dag = DAG(
        dag_id=dag_id,
        default_args={**default_args, "start_date": start_date},
        max_active_tasks=max_active_tasks,
        max_active_runs=max_active_runs,
        start_date=start_date,
        schedule_interval=schedule_string,
        catchup=dated,  # catchup is turned on for dated DAGs to allow backfilling
        doc_md=doc_md,
        tags=["provider"] + [f"provider: {media_type}" for media_type in media_types],
        render_template_as_native_obj=True,
    )

    with dag:
        ingestion_kwargs = {
            "ingestion_callable": ingestion_callable,
            "media_types": media_types,
        }
        if dated:
            ingestion_kwargs["args"] = [DATE_RANGE_ARG_TEMPLATE.format(day_shift)]

        generate_filenames = PythonOperator(
            task_id=f"generate_{media_type_name}_filename",
            python_callable=generate_tsv_filenames,
            op_kwargs=ingestion_kwargs,
        )

        pull_data = PythonOperator(
            task_id=f"pull_{media_type_name}_data",
<<<<<<< HEAD
            python_callable=_push_output_paths_wrapper,
            op_kwargs=pull_kwargs,
=======
            python_callable=pull_media_wrapper,
            op_kwargs={
                **ingestion_kwargs,
                # Note: this is assumed to match the order of media_types exactly
                "tsv_filenames": [
                    XCOM_PULL_TEMPLATE.format(
                        generate_filenames.task_id, f"{media_type}_tsv"
                    )
                    for media_type in media_types
                ],
            },
            depends_on_past=False,
>>>>>>> 8754cb63
            execution_timeout=execution_timeout,
            # If the data pull fails, we want to load all data that's been retrieved
            # thus far before we attempt again
            retries=0,
        )

        load_tasks = []
        record_counts_by_media_type: reporting.MediaTypeRecordMetrics = {}
        for media_type in media_types:
            with TaskGroup(group_id=f"load_{media_type}_data") as load_data:
                create_loading_table = PythonOperator(
                    task_id="create_loading_table",
                    python_callable=sql.create_loading_table,
                    op_kwargs={
                        "postgres_conn_id": DB_CONN_ID,
                        "identifier": identifier,
                        "media_type": media_type,
                    },
                    trigger_rule=TriggerRule.NONE_SKIPPED,
                    doc_md="Create a temporary loading table for "
                    f"ingesting {media_type} data from a TSV",
                )
                copy_to_s3 = PythonOperator(
                    task_id="copy_to_s3",
                    python_callable=s3.copy_file_to_s3,
                    op_kwargs={
                        "tsv_file_path": XCOM_PULL_TEMPLATE.format(
                            generate_filenames.task_id, f"{media_type}_tsv"
                        ),
                        "s3_bucket": OPENVERSE_BUCKET,
                        "s3_prefix": f"{media_type}/{provider_name}",
                        "aws_conn_id": AWS_CONN_ID,
                    },
                    trigger_rule=TriggerRule.NONE_SKIPPED,
                )
                load_from_s3 = PythonOperator(
                    task_id="load_from_s3",
                    python_callable=loader.load_from_s3,
                    op_kwargs={
                        "bucket": OPENVERSE_BUCKET,
                        "key": XCOM_PULL_TEMPLATE.format(copy_to_s3.task_id, "s3_key"),
                        "postgres_conn_id": DB_CONN_ID,
                        "media_type": media_type,
                        "tsv_version": XCOM_PULL_TEMPLATE.format(
                            copy_to_s3.task_id, "tsv_version"
                        ),
                        "identifier": identifier,
                    },
                )
                drop_loading_table = PythonOperator(
                    task_id="drop_loading_table",
                    python_callable=sql.drop_load_table,
                    op_kwargs={
                        "postgres_conn_id": DB_CONN_ID,
                        "identifier": identifier,
                        "media_type": media_type,
                    },
                    trigger_rule=TriggerRule.ALL_DONE,
                )
                [create_loading_table, copy_to_s3] >> load_from_s3
                load_from_s3 >> drop_loading_table

                record_counts_by_media_type[media_type] = XCOM_PULL_TEMPLATE.format(
                    load_from_s3.task_id, "return_value"
                )
                load_tasks.append(load_data)

        report_load_completion = PythonOperator(
            task_id="report_load_completion",
            python_callable=reporting.report_completion,
            op_kwargs={
                "provider_name": provider_name,
                "duration": XCOM_PULL_TEMPLATE.format(pull_data.task_id, "duration"),
                "record_counts_by_media_type": record_counts_by_media_type,
                "dated": dated,
                "date_range_start": "{{ data_interval_start | ds }}",
                "date_range_end": "{{ data_interval_end | ds }}",
            },
            trigger_rule=TriggerRule.ALL_DONE,
        )

        generate_filenames >> pull_data >> load_tasks >> report_load_completion

        if create_preingestion_tasks:
            preingestion_tasks = create_preingestion_tasks()
            preingestion_tasks >> pull_data

    return dag


def create_day_partitioned_ingestion_dag(
    dag_id: str,
    main_function: Callable,
    reingestion_day_list_list: list[list[int]],
    start_date: datetime = datetime(1970, 1, 1),
    max_active_runs: int = 1,
    max_active_tasks: int = 1,
    default_args: Optional[Dict] = None,
    dagrun_timeout: timedelta = timedelta(hours=23),
    ingestion_task_timeout: timedelta = timedelta(hours=2),
):
    """
    Given a `main_function` and `reingestion_day_list_list`, this
    factory method instantiates a DAG that will run the given
    `main_function`, parameterized by a number of dates, whose
    calculation is described below.

    Required Arguments:

    dag_id:                     string giving a unique id of the DAG to
                                be created.
    main_function:              python function to be run. The
                                function must take a single parameter
                                (date) which will be a string of the
                                form 'YYYY-MM-DD'.
    reingestion_day_list_list:  list of lists of integers. It gives the
                                set of days before the current execution
                                date of the DAG for which the
                                `main_function` should be run, and
                                describes how the calls to the function
                                should be prioritized.

    Optional Arguments:

    start_date:              datetime.datetime giving the
                             first valid execution_date of the DAG.
    max_active_tasks:             integer that sets the number of tasks which
                             can run simultaneously for this DAG. It's
                             important to keep the rate limits of the
                             Provider API in mind when setting this
                             parameter.
    default_args:            dictionary which is passed to the
                             airflow.dag.DAG __init__ method and used to
                             optionally override the DAG_DEFAULT_ARGS.
    dagrun_timeout:          datetime.timedelta giving the total amount
                             of time a given dagrun may take.
    ingestion_task_timeout:  datetime.timedelta giving the amount of
                             time a call to the `main_function` is
                             allowed to take.

    Calculation of ingestion dates:

    The `reingestion_day_list_list` should have the form
        [
            [int, ..., int],
            [int, ..., int],
            ...,
            [int, ..., int]
        ]
    It's not necessary for the inner lists to be the same length. The
    DAG instantiated by this factory method will first run the
    `main_function` for the current execution_date, then for the current
    date minus the number of days given by integers in the first list
    (in an arbitrary order, and possibly in parallel if so configured),
    then for the dates calculated from the second list, and so on.  For
    example, given the `reingestion_day_list_list`
        [
            [1, 2, 3],
            [8, 13, 18],
            [28, 38, 48]
        ],
    and assuming the current execution date is 2020-01-01, the
    instantiated dag will run the `main_function` with the parameters
        [
            ['2020-01-01'],
            ['2019-12-31', 2019-12-30', '2019-12-29'],
            ['2019-12-24', 2019-12-19', '2019-12-14'],
            ['2019-12-04', 2019-11-24', '2019-11-14']
        ].
    The order of the inner lists gives the order in which sets of dates
    may be run.  The order within the inner lists is not relevant.  The
    size of the inner lists does *not* set the number of simultaneous
    executions of the `main_function` allowed; that is set by the
    `max_active_tasks` parameter.
    """
    default_args = {**DAG_DEFAULT_ARGS, **(default_args or {})}
    dag = DAG(
        dag_id=dag_id,
        default_args={**default_args, "start_date": start_date},
        max_active_tasks=max_active_tasks,
        max_active_runs=max_active_runs,
        dagrun_timeout=dagrun_timeout,
        schedule_interval="@daily",
        start_date=start_date,
        catchup=False,
        tags=["provider-reingestion"],
    )
    with dag:
        ingest_operator_list_list = _build_ingest_operator_list_list(
            reingestion_day_list_list, main_function, ingestion_task_timeout
        )
        for i in range(len(ingest_operator_list_list) - 1):
            wait_operator = EmptyOperator(
                task_id=f"wait_L{i}", trigger_rule=TriggerRule.ALL_DONE
            )
            cross_downstream(ingest_operator_list_list[i], [wait_operator])
            wait_operator >> ingest_operator_list_list[i + 1]
        ingest_operator_list_list[-1]

    return dag


def _build_ingest_operator_list_list(
    reingestion_day_list_list, main_function, ingestion_task_timeout
):
    if reingestion_day_list_list[0] != [0]:
        reingestion_day_list_list = [[0]] + reingestion_day_list_list
    return [
        [
            PythonOperator(
                task_id=f"ingest_{d}",
                python_callable=main_function,
                op_args=[DATE_RANGE_ARG_TEMPLATE.format(d)],
                execution_timeout=ingestion_task_timeout,
                depends_on_past=False,
            )
            for d in L
        ]
        for L in reingestion_day_list_list
    ]<|MERGE_RESOLUTION|>--- conflicted
+++ resolved
@@ -167,10 +167,6 @@
 
         pull_data = PythonOperator(
             task_id=f"pull_{media_type_name}_data",
-<<<<<<< HEAD
-            python_callable=_push_output_paths_wrapper,
-            op_kwargs=pull_kwargs,
-=======
             python_callable=pull_media_wrapper,
             op_kwargs={
                 **ingestion_kwargs,
@@ -183,7 +179,6 @@
                 ],
             },
             depends_on_past=False,
->>>>>>> 8754cb63
             execution_timeout=execution_timeout,
             # If the data pull fails, we want to load all data that's been retrieved
             # thus far before we attempt again
