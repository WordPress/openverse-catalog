--- conflicted
+++ resolved
@@ -1,14 +1,10 @@
 # flake8: noqa
 from .licenses import constants
 from .licenses.licenses import (
-<<<<<<< HEAD
-    get_license_info, LicenseInfo, is_valid_license_info
-=======
     get_license_info,
     get_license_info_from_license_pair,
     is_valid_license_info,
     LicenseInfo,
->>>>>>> 8764118f
 )
 from .storage.image import (
     Image,
