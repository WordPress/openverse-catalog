--- conflicted
+++ resolved
@@ -190,11 +190,7 @@
     return validated_license_url
 
 
-<<<<<<< HEAD
-def _get_license_info_from_license_pair(
-=======
 def get_license_info_from_license_pair(
->>>>>>> 8764118f
     license_, license_version, pair_map=REVERSE_LICENSE_PATH_MAP
 ) -> Tuple[Optional[str], Optional[str], Optional[str]]:
     """
