from collections import namedtuple
import logging
from typing import Optional, Dict, Union

from common.storage import columns
from common.storage.media import MediaStore

logger = logging.getLogger(__name__)

AUDIO_TSV_COLUMNS = [
    # The order of this list maps to the order of the columns in the TSV.
    columns.StringColumn(
        name='foreign_identifier', required=False, size=3000, truncate=False
    ),
    columns.URLColumn(
        name='foreign_landing_url', required=True, size=1000
    ),
    columns.URLColumn(
        # `url` in DB
        name='audio_url', required=True, size=3000
    ),
    columns.URLColumn(
        # `thumbnail` in DB
        name='thumbnail_url', required=False, size=3000
    ),
    columns.IntegerColumn(
        name='filesize', required=False
    ),
    columns.StringColumn(
        name='license_', required=True, size=50, truncate=False
    ),
    columns.StringColumn(
        name='license_version', required=True, size=25, truncate=False
    ),
    columns.StringColumn(
        name='creator', required=False, size=2000, truncate=True
    ),
    columns.URLColumn(
        name='creator_url', required=False, size=2000
    ),
    columns.StringColumn(
        name='title', required=False, size=5000, truncate=True
    ),
    columns.JSONColumn(
        name='meta_data', required=False
    ),
    columns.JSONColumn(
        name='tags', required=False
    ),
<<<<<<< HEAD
=======
    columns.BooleanColumn(
        name='watermarked', required=False,
    ),
>>>>>>> 073c1215
    columns.StringColumn(
        name='provider', required=False, size=80, truncate=False
    ),
    columns.StringColumn(
        name='source', required=False, size=80, truncate=False
    ),
    columns.StringColumn(
        name="ingestion_type", required=False, size=80, truncate=False
    ),
    columns.IntegerColumn(
        name='duration', required=False
    ),
    columns.IntegerColumn(
        name='bit_rate', required=False,
    ),
    columns.IntegerColumn(
        name='sample_rate', required=False,
    ),
    columns.StringColumn(
        name='category', required=False, size=80, truncate=False,
    ),
    columns.JSONColumn(
        name='genre', required=False,
    ),
    columns.JSONColumn(
        # set name, set thumbnail, position of audio in set, set url
        name='audio_set', required=False,
    ),
    columns.JSONColumn(
        # Alternative files: url, filesize, bit_rate, sample_rate
        name='alt_audio_files', required=False
    ),
]

Audio = namedtuple("Audio", [c.NAME for c in AUDIO_TSV_COLUMNS])


class AudioStore(MediaStore):
    """
    A class that stores audio information from a given provider.

    Optional init arguments:
    provider:       String marking the provider in the `audio` table of the DB.
    output_file:    String giving a temporary .tsv filename (*not* the
                    full path) where the audio info should be stored.
    output_dir:     String giving a path where `output_file` should be placed.
    buffer_length:  Integer giving the maximum number of audio information rows
                    to store in memory before writing them to disk.
    """

    def __init__(
        self,
        provider=None,
        output_file=None,
        output_dir=None,
        buffer_length=100,
        media_type="audio",
        tsv_columns=None,
    ):
        super().__init__(
            provider, output_file, output_dir, buffer_length, media_type
        )
        self.columns = AUDIO_TSV_COLUMNS \
            if tsv_columns is None else tsv_columns

    def add_item(
        self,
        foreign_landing_url: str,
        audio_url: str,
        thumbnail_url: Optional[str] = None,
        license_url: Optional[str] = None,
        license_: Optional[str] = None,
        license_version: Optional[str] = None,
        foreign_identifier: Optional[str] = None,
        creator: Optional[str] = None,
        creator_url: Optional[str] = None,
        title: Optional[str] = None,
        meta_data: Optional[Union[Dict, str]] = None,
        raw_tags: Optional[Union[list, str]] = None,
        watermarked: Optional[bool] = False,
        duration: Optional[int] = None,
        bit_rate: Optional[int] = None,
        sample_rate: Optional[int] = None,
        category: Optional[str] = None,
        genre: Optional[str] = None,
        audio_set: Optional[str] = None,
        set_position: Optional[int] = None,
        set_thumbnail: Optional[str] = None,
        set_url: Optional[str] = None,
        alt_audio_files: Optional[Dict] = None,
        source: Optional[str] = None,
        ingestion_type: Optional[str] = None,
    ):
        """
        Add information for a single audio to the AudioStore.

        Required Arguments:
        foreign_landing_url:  URL of page where the audio lives on the
                              source website.
        audio_url:            Direct link to the audio file

        Semi-Required Arguments
        license_url:      URL of the license for the audio on the
                          Creative Commons website.
        license_:         String representation of a Creative Commons
                          license.  For valid options, see
                          `common.license.constants.get_license_path_map()`
        license_version:  Version of the given license.  In the case of
                          the `publicdomain` license, which has no
                          version, one should pass
                          `common.license.constants.NO_VERSION` here.

        Note on license arguments: These are 'semi-required' in that
        either a valid `license_url` must be given, or a valid
        `license_`, `license_version` pair must be given. Otherwise, the
        audio data will be discarded.

        Optional Arguments:
        thumbnail_url:       Direct link to a thumbnail-sized version of
                             the audio
        foreign_identifier:  Unique identifier for the audio on the
                             source site.
        duration:            in milliseconds
        creator:             The creator of the audio.
        creator_url:         The user page, or home page of the creator.
        title:               Title of the audio.
        meta_data:           Dictionary of meta_data about the audio.
                             Currently, a key that we prefer to have is
                             `description`. If 'license_url' is included
                             in this dictionary, and `license_url` is
                             given as an argument, the argument will
                             replace the one given in the dictionary.
        raw_tags:            List of tags associated with the audio
        source:              If different from the provider.  This might
                             be the case when we get information from
                             some aggregation of audios.  In this case,
                             the `source` argument gives the aggregator,
                             and the `provider` argument in the
                             AudioStore init function is the specific
                             provider of the audio.
        """

        audio_set_data = {
            'audio_set': audio_set,
            'set_url': set_url,
            'set_position': set_position,
            'set_thumbnail': set_thumbnail
        }

        audio_data = {
            'foreign_landing_url': foreign_landing_url,
            'audio_url': audio_url,
            'thumbnail_url': thumbnail_url,
            'license_url': license_url,
            'license_': license_,
            'license_version': license_version,
            'foreign_identifier': foreign_identifier,
            'creator': creator,
            'creator_url': creator_url,
            'title': title,
            'meta_data': meta_data,
            'raw_tags': raw_tags,
            'watermarked': watermarked,
            'duration': duration,
            'bit_rate': bit_rate,
            'sample_rate': sample_rate,
            'category': category,
            'genre': genre,
            'audio_set': audio_set_data,
            'alt_audio_files': alt_audio_files,
            'source': source,
            'ingestion_type': ingestion_type,
        }

        audio = self._get_audio(**audio_data)
        if audio is not None:
            self.save_item(audio)
        return self.total_items

    def _get_audio(self, **kwargs) -> Optional[Audio]:
        """Validates audio information and returns Audio namedtuple"""
        audio_metadata = self.clean_media_metadata(**kwargs)
        if audio_metadata is None:
            return None
        return Audio(**audio_metadata)


class MockAudioStore(AudioStore):
    """
    A class that mocks the role of the AudioStore class. This class replaces
    all functionality of AudioStore that calls the internet.

    For information about all arguments other than license_info refer to
    AudioStore class.

    Required init arguments:
    license_info:       A named tuple consisting of valid license info from
                        the test script in which MockAudioStore is being used.
    """

    def __init__(
        self,
        provider=None,
        output_file=None,
        output_dir=None,
        buffer_length=100,
        license_info=None,
    ):
        logger.info(f"Initialized with provider {provider}")
        super().__init__(provider=provider)
        self.license_info = license_info<|MERGE_RESOLUTION|>--- conflicted
+++ resolved
@@ -47,12 +47,9 @@
     columns.JSONColumn(
         name='tags', required=False
     ),
-<<<<<<< HEAD
-=======
     columns.BooleanColumn(
         name='watermarked', required=False,
     ),
->>>>>>> 073c1215
     columns.StringColumn(
         name='provider', required=False, size=80, truncate=False
     ),
