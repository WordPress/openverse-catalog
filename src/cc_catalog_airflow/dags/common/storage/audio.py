--- conflicted
+++ resolved
@@ -189,21 +189,13 @@
         bit_rate:            Audio bit rate as int.
         sample_rate:         Audio sample rate as int.
         category:            'music', 'sound' or 'podcast'.
-<<<<<<< HEAD
-        genre:               List of genres
-=======
         genres:              List of genres
->>>>>>> 8764118f
         audio_set:           The name of the set (album, pack) the audio
                              is part of
         set_position:        Position of the audio in the audio_set
         set_thumbnail:       URL of the audio_set thumbnail
         set_url:             URL of the audio_set
-<<<<<<< HEAD
-        alt_audio_files:     A dictionary with information about alternative
-=======
         alt_files:           A dictionary with information about alternative
->>>>>>> 8764118f
                              files for the audio (different formats/ quality).
                              Dict with the following keys: url, filesize,
                              bit_rate, sample_rate
