import logging
from unittest.mock import patch

import requests

import pytest
import tldextract

from common.licenses import licenses
from common.storage import image
from common.storage import util


logging.basicConfig(
    format='%(asctime)s - %(name)s - %(levelname)s:  %(message)s',
    level=logging.DEBUG)

logger = logging.getLogger(__name__)

# This avoids needing the internet for testing.
licenses.urls.tldextract.extract = tldextract.TLDExtract(
    suffix_list_urls=None
)
image.columns.urls.tldextract.extract = tldextract.TLDExtract(
    suffix_list_urls=None
)


@pytest.fixture
def setup_env(monkeypatch):
    monkeypatch.setenv('OUTPUT_DIR', '/tmp')


@pytest.fixture
def mock_rewriter(monkeypatch):
    def mock_rewrite_redirected_url(url_string):
        return url_string
    monkeypatch.setattr(
        licenses.urls,
        'rewrite_redirected_url',
        mock_rewrite_redirected_url,
    )


@pytest.fixture
def get_good(monkeypatch):
    def mock_get(url, timeout=60):
        return requests.Response()
    monkeypatch.setattr(licenses.urls.requests, 'get', mock_get)


def test_ImageStore_uses_OUTPUT_DIR_variable(
        monkeypatch,
):
    testing_output_dir = '/my_output_dir'
    monkeypatch.setenv('OUTPUT_DIR', testing_output_dir)
    image_store = image.ImageStore()
    assert testing_output_dir in image_store._OUTPUT_PATH


def test_ImageStore_falls_back_to_tmp_output_dir_variable(
        monkeypatch,
        setup_env,
):
    monkeypatch.delenv('OUTPUT_DIR')
    image_store = image.ImageStore()
    assert '/tmp' in image_store._OUTPUT_PATH


def test_ImageStore_includes_provider_in_output_file_string(
        setup_env,
):
    image_store = image.ImageStore('test_provider')
    assert type(image_store._OUTPUT_PATH) == str
    assert 'test_provider' in image_store._OUTPUT_PATH


def test_ImageStore_add_item_adds_realistic_image_to_buffer(
        setup_env, mock_rewriter
):
    license_url = 'https://creativecommons.org/publicdomain/zero/1.0/'
    image_store = image.ImageStore(provider='testing_provider')
    image_store.add_item(
        foreign_landing_url='https://images.org/image01',
        image_url='https://images.org/image01.jpg',
        license_url=license_url,
    )
    assert len(image_store._media_buffer) == 1


def test_ImageStore_add_item_adds_multiple_images_to_buffer(
        mock_rewriter, setup_env,
):
    image_store = image.ImageStore(provider='testing_provider')
    image_store.add_item(
        foreign_landing_url='https://images.org/image01',
        image_url='https://images.org/image01.jpg',
        license_url='https://creativecommons.org/publicdomain/zero/1.0/'
    )
    image_store.add_item(
        foreign_landing_url='https://images.org/image02',
        image_url='https://images.org/image02.jpg',
        license_url='https://creativecommons.org/publicdomain/zero/1.0/'
    )
    image_store.add_item(
        foreign_landing_url='https://images.org/image03',
        image_url='https://images.org/image03.jpg',
        license_url='https://creativecommons.org/publicdomain/zero/1.0/'
    )
    image_store.add_item(
        foreign_landing_url='https://images.org/image04',
        image_url='https://images.org/image04.jpg',
        license_url='https://creativecommons.org/publicdomain/zero/1.0/'
    )
    assert len(image_store._media_buffer) == 4


def test_ImageStore_add_item_flushes_buffer(
        mock_rewriter, setup_env, tmpdir,
):
    output_file = 'testing.tsv'
    tmp_directory = tmpdir
    output_dir = str(tmp_directory)
    tmp_file = tmp_directory.join(output_file)
    tmp_path_full = str(tmp_file)

    image_store = image.ImageStore(
        provider='testing_provider',
        output_file=output_file,
        output_dir=output_dir,
        buffer_length=3
    )
    image_store.add_item(
        foreign_landing_url='https://images.org/image01',
        image_url='https://images.org/image01.jpg',
        license_url='https://creativecommons.org/publicdomain/zero/1.0/'
    )
    image_store.add_item(
        foreign_landing_url='https://images.org/image02',
        image_url='https://images.org/image02.jpg',
        license_url='https://creativecommons.org/publicdomain/zero/1.0/'
    )
    image_store.add_item(
        foreign_landing_url='https://images.org/image03',
        image_url='https://images.org/image03.jpg',
        license_url='https://creativecommons.org/publicdomain/zero/1.0/'
    )
    image_store.add_item(
        foreign_landing_url='https://images.org/image04',
        image_url='https://images.org/image04.jpg',
        license_url='https://creativecommons.org/publicdomain/zero/1.0/'
    )
    assert len(image_store._media_buffer) == 1
    with open(tmp_path_full) as f:
        lines = f.read().split('\n')
    assert len(lines) == 4  # recall the last '\n' will create an empty line.


def test_ImageStore_commit_writes_nothing_if_no_lines_in_buffer():
    image_store = image.ImageStore(output_dir='/path/does/not/exist')
    image_store.commit()


def test_ImageStore_produces_correct_total_images(mock_rewriter, setup_env):
    image_store = image.ImageStore(provider='testing_provider')
    image_store.add_item(
        foreign_landing_url='https://images.org/image01',
        image_url='https://images.org/image01.jpg',
        license_url='https://creativecommons.org/publicdomain/zero/1.0/'
    )
    image_store.add_item(
        foreign_landing_url='https://images.org/image02',
        image_url='https://images.org/image02.jpg',
        license_url='https://creativecommons.org/publicdomain/zero/1.0/'
    )
    image_store.add_item(
        foreign_landing_url='https://images.org/image03',
        image_url='https://images.org/image03.jpg',
        license_url='https://creativecommons.org/publicdomain/zero/1.0/'
    )
    assert image_store.total_items == 3


def test_ImageStore_get_image_places_given_args(
        monkeypatch,
        setup_env
):
    image_store = image.ImageStore(provider='testing_provider')
    args_dict = {
        'foreign_landing_url': 'https://landing_page.com',
        'image_url': 'https://imageurl.com',
        'license_': 'testlicense',
        'license_version': '1.0',
        'license_url': None,
        'foreign_identifier': 'foreign_id',
        'thumbnail_url': 'https://thumbnail.com',
        'width': 200,
        'height': 500,
        'creator': 'tyler',
        'creator_url': 'https://creatorurl.com',
        'title': 'agreatpicture',
        'meta_data': {'description': 'cat picture'},
        'raw_tags': [{'name': 'tag1', 'provider': 'testing'}],
        'watermarked': 'f',
        'source': 'testing_source',
        'ingestion_type': 'provider_api',
    }

    def mock_license_chooser(license_url, license_, license_version):
        return licenses.LicenseInfo(
            license_, license_version, license_url
        ), license_url

    monkeypatch.setattr(
        image_store,
        'get_valid_license_info',
        mock_license_chooser
    )

    def mock_get_source(source, provider):
        return source
    monkeypatch.setattr(
        util,
        'get_source',
        mock_get_source
    )

    def mock_enrich_tags(tags):
        return tags
    monkeypatch.setattr(
        image_store,
        '_enrich_tags',
        mock_enrich_tags
    )

    actual_image = image_store._get_image(**args_dict)
    args_dict['tags'] = args_dict.pop('raw_tags')
    args_dict.pop('license_url')
    args_dict['provider'] = 'testing_provider'
    args_dict['filesize'] = None
    assert actual_image == image.Image(**args_dict)


def test_ImageStore_add_item_calls_license_chooser(
        monkeypatch,
        setup_env,
):
    image_store = image.ImageStore()

    def mock_license_chooser(license_url, license_, license_version):
        return licenses.LicenseInfo(
            'diff_license', None, license_url
        ), license_url

    def item_saver(arg):
        return arg

    with patch.object(
            image_store,
            'save_item',
            side_effect=item_saver) as mock_save:
        with patch.object(
                image_store,
                'get_valid_license_info',
                mock_license_chooser):
            image_store.add_item(
                license_url='https://license/url',
                license_='license',
                license_version='1.5',
                foreign_landing_url='',
                image_url='',
                thumbnail_url=None,
                foreign_identifier=None,
                width=None,
                height=None,
                creator=None,
                creator_url=None,
                title=None,
                meta_data=None,
                raw_tags=None,
                watermarked=None,
                source=None,
            )
            actual_image = mock_save.call_args[0][0]

            assert actual_image.license_ == 'diff_license'
            assert actual_image.meta_data['license_url'] == 'https://license/url'
            assert mock_save.call_count == 1


def test_ImageStore_returns_None_when_license_is_None(
        monkeypatch,
        setup_env,
):
    image_store = image.ImageStore()

    items_saved = image_store.add_item(
        license_url='https://license/url',
        license_=None,
        license_version='1.5',
        foreign_landing_url='landing.com',
        image_url='',
        thumbnail_url=None,
        foreign_identifier='a123',
        width=None,
        height=None,
        creator=None,
        creator_url=None,
        title=None,
        meta_data=None,
        raw_tags=None,
        watermarked=None,
        source=None,
        ingestion_type='provider_api',
    )
    assert items_saved == 0


def test_ImageStore_get_image_gets_source(
        monkeypatch,
        setup_env,
):
    image_store = image.ImageStore()

    def mock_get_source(source, provider):
        return 'diff_source'

    monkeypatch.setattr(util, 'get_source', mock_get_source)

    actual_image = image_store._get_image(
        license_url='https://license/url',
        license_='by',
        license_version='4.0',
        foreign_landing_url=None,
        image_url=None,
        thumbnail_url=None,
        foreign_identifier=None,
        width=None,
        height=None,
        creator=None,
        creator_url=None,
        title=None,
        meta_data=None,
        raw_tags=None,
        watermarked=None,
        source=None,
        ingestion_type='provider_api',
    )
    assert actual_image.source == 'diff_source'


def test_ImageStore_add_image_replaces_non_dict_meta_data_with_no_license_url(
        setup_env,
):
    image_store = image.ImageStore()

<<<<<<< HEAD
    def item_saver(arg):
        pass

    with patch.object(
            image_store,
            'save_item',
            side_effect=item_saver) as mock_save:
        image_store.add_item(
            license_url=None,
            license_='by-nc-nd',
            license_version='4.0',
            foreign_landing_url='',
            image_url='',
            thumbnail_url=None,
            foreign_identifier=None,
            width=None,
            height=None,
            creator=None,
            creator_url=None,
            title=None,
            meta_data='notadict',
            raw_tags=None,
            watermarked=None,
            source=None,
        )
    actual_image = mock_save.call_args[0][0]
=======
    actual_image = image_store._get_image(
        license_url=None,
        license_='license',
        license_version='1.5',
        foreign_landing_url=None,
        image_url=None,
        thumbnail_url=None,
        foreign_identifier=None,
        width=None,
        height=None,
        creator=None,
        creator_url=None,
        title=None,
        meta_data='notadict',
        raw_tags=None,
        watermarked=None,
        source=None,
        ingestion_type='provider_api',
    )
>>>>>>> 5efdd322
    assert actual_image.meta_data == {
        'license_url': 'https://creativecommons.org/licenses/by-nc-nd/4.0/',
        'raw_license_url': None,
    }


def test_ImageStore_add_item_creates_meta_data_with_valid_license_url(
        monkeypatch, setup_env
):
    image_store = image.ImageStore()

    def mock_license_chooser(license_url, license_, license_version):
        return licenses.LicenseInfo(license_, license_version, license_url), license_url

    monkeypatch.setattr(image_store, 'get_valid_license_info', mock_license_chooser)
    license_url = "https://my.license.url"

    def item_saver(arg):
        pass

    with patch.object(
            image_store,
            'save_item',
            side_effect=item_saver) as mock_save:
        image_store.add_item(
            license_url=license_url,
            license_='license',
            license_version='1.5',
            foreign_landing_url='',
            image_url='',
            thumbnail_url=None,
            foreign_identifier=None,
            width=None,
            height=None,
            creator=None,
            creator_url=None,
            title=None,
            meta_data=None,
            raw_tags=None,
            watermarked=None,
            source=None,
        )
        actual_image = mock_save.call_args[0][0]

<<<<<<< HEAD
        assert actual_image.meta_data == {
            'license_url': license_url, 'raw_license_url': license_url
        }
=======
    actual_image = image_store._get_image(
        license_url=license_url,
        license_='license',
        license_version='1.5',
        foreign_landing_url=None,
        image_url=None,
        thumbnail_url=None,
        foreign_identifier=None,
        width=None,
        height=None,
        creator=None,
        creator_url=None,
        title=None,
        meta_data=None,
        raw_tags=None,
        watermarked=None,
        source=None,
        ingestion_type='provider_api',
    )
    assert actual_image.meta_data == {
        'license_url': license_url, 'raw_license_url': license_url
    }
>>>>>>> 5efdd322


def test_ImageStore_add_item_adds_valid_license_url_to_dict_meta_data(
        monkeypatch, setup_env
):
    image_store = image.ImageStore()

<<<<<<< HEAD
    def item_saver(arg):
        pass

    with patch.object(
            image_store,
            'save_item',
            side_effect=item_saver) as mock_save:
        image_store.add_item(
            license_url='https://license/url',
            license_='by',
            license_version='4.0',
            foreign_landing_url='',
            image_url='',
            thumbnail_url=None,
            foreign_identifier=None,
            width=None,
            height=None,
            creator=None,
            creator_url=None,
            title=None,
            meta_data={'key1': 'val1'},
            raw_tags=None,
            watermarked=None,
            source=None,
        )
        actual_image = mock_save.call_args[0][0]

        assert actual_image.meta_data == {
            'key1': 'val1',
            'license_url': 'https://creativecommons.org/licenses/by/4.0/',
            'raw_license_url': 'https://license/url'
        }
=======
    actual_image = image_store._get_image(
        license_url='https://license/url',
        license_='license',
        license_version='1.5',
        foreign_landing_url=None,
        image_url=None,
        thumbnail_url=None,
        foreign_identifier=None,
        width=None,
        height=None,
        creator=None,
        creator_url=None,
        title=None,
        meta_data={'key1': 'val1'},
        raw_tags=None,
        watermarked=None,
        source=None,
        ingestion_type='provider_api',
    )
    assert actual_image.meta_data == {
        'key1': 'val1',
        'license_url': 'https://license/url',
        'raw_license_url': 'https://license/url'
    }
>>>>>>> 5efdd322


def test_ImageStore_add_item_fixes_invalid_license_url(
        monkeypatch, setup_env
):
    image_store = image.ImageStore()
<<<<<<< HEAD

    original_url = "https://license/url"
    updated_url = "https://updatedurl.com"
=======
    original_url = 'https://license/url',
    updated_url = 'https://updatedurl.com'
>>>>>>> 5efdd322

    def mock_license_chooser(license_url, license_, license_version):
        return licenses.LicenseInfo(license_, license_version, updated_url), license_url

    monkeypatch.setattr(image_store, "get_valid_license_info", mock_license_chooser)

    def item_saver(arg):
        pass

    with patch.object(
            image_store,
            'save_item',
            side_effect=item_saver) as mock_save:
        image_store.add_item(
            license_url=original_url,
            license_='license',
            license_version='1.5',
            foreign_landing_url='',
            image_url='',
            thumbnail_url=None,
            foreign_identifier=None,
            width=None,
            height=None,
            creator=None,
            creator_url=None,
            title=None,
            meta_data={},
            raw_tags=None,
            watermarked=None,
            source=None,
        )
<<<<<<< HEAD
    actual_image = mock_save.call_args[0][0]

=======
    monkeypatch.setattr(
        image.licenses,
        'get_license_info',
        mock_license_chooser
    )

    actual_image = image_store._get_image(
        license_url=original_url,
        license_='license',
        license_version='1.5',
        foreign_landing_url=None,
        image_url=None,
        thumbnail_url=None,
        foreign_identifier=None,
        width=None,
        height=None,
        creator=None,
        creator_url=None,
        title=None,
        meta_data={},
        raw_tags=None,
        watermarked=None,
        source=None,
        ingestion_type='provider_api',
    )
>>>>>>> 5efdd322
    assert actual_image.meta_data == {
        'license_url': updated_url, 'raw_license_url': original_url
    }


def test_ImageStore_get_image_enriches_singleton_tags(
        setup_env,
):
    image_store = image.ImageStore('test_provider')

    actual_image = image_store._get_image(
        license_url='https://license/url',
        license_='by-sa',
        license_version='4.0',
        foreign_landing_url=None,
        image_url=None,
        thumbnail_url=None,
        foreign_identifier=None,
        width=None,
        height=None,
        creator=None,
        creator_url=None,
        title=None,
        meta_data=None,
        raw_tags=['lone'],
        watermarked=None,
        source=None,
        ingestion_type='provider_api',
    )

    assert actual_image.tags == [{'name': 'lone', 'provider': 'test_provider'}]


def test_ImageStore_get_image_tag_blacklist(
        setup_env,
):
    raw_tags = [
        'cc0',
        'valid',
        'garbage:=metacrap',
        'uploaded:by=flickrmobile',
        {
            'name': 'uploaded:by=instagram',
            'provider': 'test_provider'
        }
    ]

    image_store = image.ImageStore('test_provider')

    actual_image = image_store._get_image(
        license_url='https://license/url',
        license_='by',
        license_version='4.0',
        foreign_landing_url=None,
        image_url=None,
        thumbnail_url=None,
        foreign_identifier=None,
        width=None,
        height=None,
        creator=None,
        creator_url=None,
        title=None,
        meta_data=None,
        raw_tags=raw_tags,
        watermarked=None,
        source=None,
        ingestion_type='provider_api',
    )

    assert actual_image.tags == [
        {'name': 'valid', 'provider': 'test_provider'}
    ]


def test_ImageStore_get_image_enriches_multiple_tags(
        setup_env,
):
    image_store = image.ImageStore('test_provider')
    actual_image = image_store._get_image(
        license_url='https://license/url',
        license_='by',
        license_version='4.0',
        foreign_landing_url=None,
        image_url=None,
        thumbnail_url=None,
        foreign_identifier=None,
        width=None,
        height=None,
        creator=None,
        creator_url=None,
        title=None,
        meta_data=None,
        raw_tags=['tagone', 'tag2', 'tag3'],
        watermarked=None,
        source=None,
        ingestion_type='provider_api',
    )

    assert actual_image.tags == [
        {'name': 'tagone', 'provider': 'test_provider'},
        {'name': 'tag2', 'provider': 'test_provider'},
        {'name': 'tag3', 'provider': 'test_provider'},
    ]


def test_ImageStore_get_image_leaves_preenriched_tags(
        setup_env
):
    image_store = image.ImageStore('test_provider')
    tags = [
        {'name': 'tagone', 'provider': 'test_provider'},
        {'name': 'tag2', 'provider': 'test_provider'},
        {'name': 'tag3', 'provider': 'test_provider'},
    ]

    actual_image = image_store._get_image(
        license_url='https://license/url',
        license_='by',
        license_version='4.0',
        foreign_landing_url=None,
        image_url=None,
        thumbnail_url=None,
        foreign_identifier=None,
        width=None,
        height=None,
        creator=None,
        creator_url=None,
        title=None,
        meta_data=None,
        raw_tags=tags,
        watermarked=None,
        source=None,
        ingestion_type='provider_api',
    )

    assert actual_image.tags == tags


def test_ImageStore_get_image_nones_nonlist_tags(
        setup_env,
):
    image_store = image.ImageStore('test_provider')
    tags = 'notalist'

    actual_image = image_store._get_image(
        license_url='https://license/url',
        license_='by',
        license_version='4.0',
        foreign_landing_url=None,
        image_url=None,
        thumbnail_url=None,
        foreign_identifier=None,
        width=None,
        height=None,
        creator=None,
        creator_url=None,
        title=None,
        meta_data=None,
        raw_tags=tags,
        watermarked=None,
        source=None,
        ingestion_type='provider_api',
    )

    assert actual_image.tags is None


@pytest.fixture
def default_image_args(
        setup_env,
):
    return dict(
        foreign_identifier=None,
        foreign_landing_url='https://image.org',
        image_url='https://image.org',
        thumbnail_url=None,
        width=None,
        height=None,
        filesize=None,
        license_='cc0',
        license_version='1.0',
        creator=None,
        creator_url=None,
        title=None,
        meta_data=None,
        tags=None,
        watermarked=None,
        provider=None,
        source=None,
        ingestion_type='provider_api',
    )


def test_create_tsv_row_non_none_if_req_fields(
        default_image_args,
        get_good,
        setup_env,
):
    image_store = image.ImageStore()
    test_image = image.Image(**default_image_args)
    actual_row = image_store._create_tsv_row(test_image)
    assert actual_row is not None


def test_create_tsv_row_none_if_no_foreign_landing_url(
        default_image_args,
        setup_env,
):
    image_store = image.ImageStore()
    image_args = default_image_args
    image_args['foreign_landing_url'] = None
    test_image = image.Image(**image_args)
    expect_row = None
    actual_row = image_store._create_tsv_row(test_image)
    assert expect_row == actual_row


def test_create_tsv_row_none_if_no_license(
        default_image_args,
        setup_env,
):
    image_store = image.ImageStore()
    image_args = default_image_args
    image_args['license_'] = None
    test_image = image.Image(**image_args)
    expect_row = None
    actual_row = image_store._create_tsv_row(test_image)
    assert expect_row == actual_row


def test_create_tsv_row_none_if_no_license_version(
        default_image_args,
        setup_env,
):
    image_store = image.ImageStore()
    image_args = default_image_args
    image_args['license_version'] = None
    test_image = image.Image(**image_args)
    expect_row = None
    actual_row = image_store._create_tsv_row(test_image)
    assert expect_row == actual_row


def test_create_tsv_row_returns_none_if_missing_image_url(
        default_image_args,
        setup_env,
):
    image_store = image.ImageStore()
    image_args = default_image_args
    image_args['image_url'] = None
    test_image = image.Image(**image_args)
    expect_row = None
    actual_row = image_store._create_tsv_row(test_image)
    assert expect_row == actual_row


def test_create_tsv_row_handles_empty_dict_and_tags(
        default_image_args,
        setup_env,
):
    image_store = image.ImageStore()
    meta_data = {}
    tags = []
    image_args = default_image_args
    image_args['meta_data'] = meta_data
    image_args['tags'] = tags
    test_image = image.Image(**image_args)

    actual_row = image_store._create_tsv_row(test_image).split('\t')
    actual_meta_data, actual_tags = actual_row[12], actual_row[13]
    expect_meta_data, expect_tags = '\\N', '\\N'
    assert expect_meta_data == actual_meta_data
    assert expect_tags == actual_tags


def test_create_tsv_row_turns_empty_into_nullchar(
        default_image_args,
        setup_env,
):
    image_store = image.ImageStore()
    image_args = default_image_args
    image_args['ingestion_type'] = None
    test_image = image.Image(**image_args)

    actual_row = image_store._create_tsv_row(test_image).split('\t')
    assert all(
        [
            actual_row[i] == '\\N'
            for i in [0, 3, 4, 5, 6, 9, 10, 11, 12, 13, 14, 15]
        ]
    ) is True
    assert actual_row[-1] == '\\N\n'


def test_create_tsv_row_properly_places_entries(
        setup_env, monkeypatch
):

    def mock_validate_url(url_string):
        return url_string

    monkeypatch.setattr(
        image.columns.urls, 'validate_url_string', mock_validate_url
    )
    image_store = image.ImageStore()
    req_args_dict = {
        'foreign_landing_url': 'https://landing_page.com',
        'image_url': 'http://imageurl.com',
        'license_': 'testlicense',
        'license_version': '1.0',
    }
    args_dict = {
        'foreign_identifier': 'foreign_id',
        'thumbnail_url': 'http://thumbnail.com',
        'width': 200,
        'height': 500,
        'filesize': None,
        'creator': 'tyler',
        'creator_url': 'https://creatorurl.com',
        'title': 'agreatpicture',
        'meta_data': {'description': 'cat picture'},
        'tags': [{'name': 'tag1', 'provider': 'testing'}],
        'watermarked': 'f',
        'provider': 'testing_provider',
        'source': 'testing_source',
        'ingestion_type': 'provider_api',
    }
    args_dict.update(req_args_dict)

    test_image = image.Image(**args_dict)
    actual_row = image_store._create_tsv_row(
        test_image
    )
    expect_row = '\t'.join([
        'foreign_id',
        'https://landing_page.com',
        'http://imageurl.com',
        'http://thumbnail.com',
        '200',
        '500',
        '\\N',
        'testlicense',
        '1.0',
        'tyler',
        'https://creatorurl.com',
        'agreatpicture',
        '{"description": "cat picture"}',
        '[{"name": "tag1", "provider": "testing"}]',
        'f',
        'testing_provider',
        'testing_source',
        'provider_api'
    ]) + '\n'
    assert expect_row == actual_row<|MERGE_RESOLUTION|>--- conflicted
+++ resolved
@@ -280,6 +280,7 @@
                 raw_tags=None,
                 watermarked=None,
                 source=None,
+                ingestion_type='provider_api',
             )
             actual_image = mock_save.call_args[0][0]
 
@@ -311,7 +312,6 @@
         raw_tags=None,
         watermarked=None,
         source=None,
-        ingestion_type='provider_api',
     )
     assert items_saved == 0
 
@@ -354,7 +354,6 @@
 ):
     image_store = image.ImageStore()
 
-<<<<<<< HEAD
     def item_saver(arg):
         pass
 
@@ -379,29 +378,9 @@
             raw_tags=None,
             watermarked=None,
             source=None,
+            ingestion_type='provider_api',
         )
     actual_image = mock_save.call_args[0][0]
-=======
-    actual_image = image_store._get_image(
-        license_url=None,
-        license_='license',
-        license_version='1.5',
-        foreign_landing_url=None,
-        image_url=None,
-        thumbnail_url=None,
-        foreign_identifier=None,
-        width=None,
-        height=None,
-        creator=None,
-        creator_url=None,
-        title=None,
-        meta_data='notadict',
-        raw_tags=None,
-        watermarked=None,
-        source=None,
-        ingestion_type='provider_api',
-    )
->>>>>>> 5efdd322
     assert actual_image.meta_data == {
         'license_url': 'https://creativecommons.org/licenses/by-nc-nd/4.0/',
         'raw_license_url': None,
@@ -443,37 +422,13 @@
             raw_tags=None,
             watermarked=None,
             source=None,
+            ingestion_type='provider_api',
         )
         actual_image = mock_save.call_args[0][0]
 
-<<<<<<< HEAD
         assert actual_image.meta_data == {
             'license_url': license_url, 'raw_license_url': license_url
         }
-=======
-    actual_image = image_store._get_image(
-        license_url=license_url,
-        license_='license',
-        license_version='1.5',
-        foreign_landing_url=None,
-        image_url=None,
-        thumbnail_url=None,
-        foreign_identifier=None,
-        width=None,
-        height=None,
-        creator=None,
-        creator_url=None,
-        title=None,
-        meta_data=None,
-        raw_tags=None,
-        watermarked=None,
-        source=None,
-        ingestion_type='provider_api',
-    )
-    assert actual_image.meta_data == {
-        'license_url': license_url, 'raw_license_url': license_url
-    }
->>>>>>> 5efdd322
 
 
 def test_ImageStore_add_item_adds_valid_license_url_to_dict_meta_data(
@@ -481,7 +436,6 @@
 ):
     image_store = image.ImageStore()
 
-<<<<<<< HEAD
     def item_saver(arg):
         pass
 
@@ -506,6 +460,7 @@
             raw_tags=None,
             watermarked=None,
             source=None,
+            ingestion_type='provider_api',
         )
         actual_image = mock_save.call_args[0][0]
 
@@ -514,46 +469,15 @@
             'license_url': 'https://creativecommons.org/licenses/by/4.0/',
             'raw_license_url': 'https://license/url'
         }
-=======
-    actual_image = image_store._get_image(
-        license_url='https://license/url',
-        license_='license',
-        license_version='1.5',
-        foreign_landing_url=None,
-        image_url=None,
-        thumbnail_url=None,
-        foreign_identifier=None,
-        width=None,
-        height=None,
-        creator=None,
-        creator_url=None,
-        title=None,
-        meta_data={'key1': 'val1'},
-        raw_tags=None,
-        watermarked=None,
-        source=None,
-        ingestion_type='provider_api',
-    )
-    assert actual_image.meta_data == {
-        'key1': 'val1',
-        'license_url': 'https://license/url',
-        'raw_license_url': 'https://license/url'
-    }
->>>>>>> 5efdd322
 
 
 def test_ImageStore_add_item_fixes_invalid_license_url(
         monkeypatch, setup_env
 ):
     image_store = image.ImageStore()
-<<<<<<< HEAD
 
     original_url = "https://license/url"
     updated_url = "https://updatedurl.com"
-=======
-    original_url = 'https://license/url',
-    updated_url = 'https://updatedurl.com'
->>>>>>> 5efdd322
 
     def mock_license_chooser(license_url, license_, license_version):
         return licenses.LicenseInfo(license_, license_version, updated_url), license_url
@@ -584,37 +508,10 @@
             raw_tags=None,
             watermarked=None,
             source=None,
+            ingestion_type='provider_api',
         )
-<<<<<<< HEAD
     actual_image = mock_save.call_args[0][0]
 
-=======
-    monkeypatch.setattr(
-        image.licenses,
-        'get_license_info',
-        mock_license_chooser
-    )
-
-    actual_image = image_store._get_image(
-        license_url=original_url,
-        license_='license',
-        license_version='1.5',
-        foreign_landing_url=None,
-        image_url=None,
-        thumbnail_url=None,
-        foreign_identifier=None,
-        width=None,
-        height=None,
-        creator=None,
-        creator_url=None,
-        title=None,
-        meta_data={},
-        raw_tags=None,
-        watermarked=None,
-        source=None,
-        ingestion_type='provider_api',
-    )
->>>>>>> 5efdd322
     assert actual_image.meta_data == {
         'license_url': updated_url, 'raw_license_url': original_url
     }
