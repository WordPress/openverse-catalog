--- conflicted
+++ resolved
@@ -6,14 +6,8 @@
 import pytest
 import tldextract
 
-from common.licenses import licenses
 from common.storage import image
-<<<<<<< HEAD
 from common import get_license_info, LicenseInfo
-=======
-from common.storage import util
-
->>>>>>> 2c98e242
 
 logging.basicConfig(
     format='%(asctime)s - %(name)s - %(levelname)s:  %(message)s',
@@ -21,20 +15,15 @@
 
 logger = logging.getLogger(__name__)
 
-<<<<<<< HEAD
-
-=======
 # This avoids needing the internet for testing.
 licenses.urls.tldextract.extract = tldextract.TLDExtract(
     suffix_list_urls=None
 )
->>>>>>> 2c98e242
 image.columns.urls.tldextract.extract = tldextract.TLDExtract(
     suffix_list_urls=None
 )
 
 
-<<<<<<< HEAD
 PD_1_LICENSE_INFO = get_license_info(
     license_url='https://creativecommons.org/publicdomain/zero/1.0/'
 )
@@ -43,29 +32,6 @@
 @pytest.fixture
 def setup_env(monkeypatch):
     monkeypatch.setenv('OUTPUT_DIR', '/tmp')
-=======
-@pytest.fixture
-def setup_env(monkeypatch):
-    monkeypatch.setenv('OUTPUT_DIR', '/tmp')
-
-
-@pytest.fixture
-def mock_rewriter(monkeypatch):
-    def mock_rewrite_redirected_url(url_string):
-        return url_string
-    monkeypatch.setattr(
-        licenses.urls,
-        'rewrite_redirected_url',
-        mock_rewrite_redirected_url,
-    )
-
-
-@pytest.fixture
-def get_good(monkeypatch):
-    def mock_get(url, timeout=60):
-        return requests.Response()
-    monkeypatch.setattr(licenses.urls.requests, 'get', mock_get)
->>>>>>> 2c98e242
 
 
 def test_ImageStore_uses_OUTPUT_DIR_variable(
@@ -213,20 +179,13 @@
     image_store = image.ImageStore(provider='testing_provider')
     args_dict = {
         'foreign_landing_url': 'https://landing_page.com',
-<<<<<<< HEAD
-        'image_url': 'http://imageurl.com',
+        'image_url': 'https://imageurl.com',
         'license_info': LicenseInfo(
             'testlicense',
             '1.0',
             'https://testlicense.org',
             'https://testlicense.org'
         ),
-=======
-        'image_url': 'https://imageurl.com',
-        'license_': 'by',
-        'license_version': '1.0',
-        'license_url': None,
->>>>>>> 2c98e242
         'foreign_identifier': 'foreign_id',
         'thumbnail_url': 'https://thumbnail.com',
         'width': 200,
@@ -261,7 +220,6 @@
     args_dict['tags'] = args_dict.pop('raw_tags')
     args_dict['provider'] = 'testing_provider'
     args_dict['filesize'] = None
-<<<<<<< HEAD
     args_dict['license_'] = args_dict.get('license_info').license
     args_dict['license_version'] = args_dict.pop('license_info').version
 
@@ -354,6 +312,15 @@
 def test_ImageStore_get_image_adds_valid_license_url_to_dict_meta_data(
         monkeypatch, setup_env
 ):
+    def mock_license_chooser(license_url, license_, license_version):
+        return image.licenses.LicenseInfo(
+            license_, license_version, license_url
+        )
+    monkeypatch.setattr(
+        image.licenses,
+        'get_license_info',
+        mock_license_chooser
+    )
     image_store = image.ImageStore()
     license_info = LicenseInfo(
         'license', '1.5', 'https://license/url', 'https://license/url'
@@ -379,49 +346,6 @@
         'license_url': 'https://license/url',
         'raw_license_url': 'https://license/url'
     }
-=======
-    assert actual_image == image.Image(**args_dict)
-
-
-def test_ImageStore_add_item_adds_valid_license_url_to_dict_meta_data(
-        monkeypatch, setup_env
-):
-    image_store = image.ImageStore()
-
-    def item_saver(arg):
-        pass
-
-    with patch.object(
-            image_store,
-            'save_item',
-            side_effect=item_saver) as mock_save:
-        image_store.add_item(
-            license_url='https://license/url',
-            license_='by',
-            license_version='4.0',
-            foreign_landing_url='',
-            image_url='',
-            thumbnail_url=None,
-            foreign_identifier=None,
-            width=None,
-            height=None,
-            creator=None,
-            creator_url=None,
-            title=None,
-            meta_data={'key1': 'val1'},
-            raw_tags=None,
-            watermarked=None,
-            source=None,
-            ingestion_type='provider_api',
-        )
-        actual_image = mock_save.call_args[0][0]
-
-        assert actual_image.meta_data == {
-            'key1': 'val1',
-            'license_url': 'https://creativecommons.org/licenses/by/4.0/',
-            'raw_license_url': 'https://license/url'
-        }
->>>>>>> 2c98e242
 
 
 def test_ImageStore_get_image_enriches_singleton_tags(
@@ -430,15 +354,9 @@
     image_store = image.ImageStore('test_provider')
 
     actual_image = image_store._get_image(
-<<<<<<< HEAD
         license_info=LicenseInfo(
             'license', '1.5', 'https://license/url', None
         ),
-=======
-        license_url='https://license/url',
-        license_='by-sa',
-        license_version='4.0',
->>>>>>> 2c98e242
         foreign_landing_url=None,
         image_url=None,
         thumbnail_url=None,
@@ -475,15 +393,9 @@
     image_store = image.ImageStore('test_provider')
 
     actual_image = image_store._get_image(
-<<<<<<< HEAD
         license_info=LicenseInfo(
             'license', '1.5', 'https://license/url', None
         ),
-=======
-        license_url='https://license/url',
-        license_='by',
-        license_version='4.0',
->>>>>>> 2c98e242
         foreign_landing_url=None,
         image_url=None,
         thumbnail_url=None,
@@ -510,15 +422,9 @@
 ):
     image_store = image.ImageStore('test_provider')
     actual_image = image_store._get_image(
-<<<<<<< HEAD
         license_info=LicenseInfo(
             'license', '1.5', 'https://license/url', None
         ),
-=======
-        license_url='https://license/url',
-        license_='by',
-        license_version='4.0',
->>>>>>> 2c98e242
         foreign_landing_url=None,
         image_url=None,
         thumbnail_url=None,
@@ -553,15 +459,9 @@
     ]
 
     actual_image = image_store._get_image(
-<<<<<<< HEAD
         license_info=LicenseInfo(
             'license', '1.5', 'https://license/url', None
         ),
-=======
-        license_url='https://license/url',
-        license_='by',
-        license_version='4.0',
->>>>>>> 2c98e242
         foreign_landing_url=None,
         image_url=None,
         thumbnail_url=None,
@@ -588,15 +488,9 @@
     tags = 'notalist'
 
     actual_image = image_store._get_image(
-<<<<<<< HEAD
         license_info=LicenseInfo(
             'license', '1.5', 'https://license/url', None
         ),
-=======
-        license_url='https://license/url',
-        license_='by',
-        license_version='4.0',
->>>>>>> 2c98e242
         foreign_landing_url=None,
         image_url=None,
         thumbnail_url=None,
