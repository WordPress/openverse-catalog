"""
This module has a number of public methods which are useful for
verifying and cleaning URLs.
"""
from functools import lru_cache
import logging
import re
import requests
from urllib.parse import urlparse

import tldextract

logger = logging.getLogger(__name__)


def validate_url_string(url_string):
    """
    Determines whether the given `url_string` is a valid URL with an https
    scheme.

    If not, attempts to mangle the URL scheme into the desired form,
    falling back to an http scheme in the event TLS is not supported.

    If all attempts to save the input string fail, returns None

    Required Arguments:

    url_string:  URL (string) which will be validated and/or repaired.
    """
    logger.debug(f'Validating_url {url_string}')
    if not type(url_string) == str or not url_string:
        return
    else:
        upgraded_url = _add_best_scheme(url_string)

    parse_result = urlparse(upgraded_url)
    tld = tldextract.extract(upgraded_url)

    logger.debug(f'parse_result.scheme: {parse_result.scheme}')
    logger.debug(f'tld.domain: {tld.domain}')
    logger.debug(f'tld.suffix: {tld.suffix}')

    if tld.domain and tld.suffix and parse_result.scheme:
        return upgraded_url
    elif tld.ipv4 and parse_result.scheme:
        logger.debug(f'Using IP address as URL: {upgraded_url}')
        return upgraded_url
    else:
        logger.info(
            f'Invalid url {url_string}, attempted upgrade: {upgraded_url}.'
            ' Returning None'
        )
        return None


@lru_cache(maxsize=2048)
def rewrite_redirected_url(url_string):
    """
    Requests the given `url_string`, and rewrites it to the final URL
    after any redirects.  Caches the result to avoid repetitive network
    requests.
    """
    try:
        response = requests.get(url_string)
        if response.ok:
            if url_string != response.url:
                logger.info(f'{url_string} was rewritten to {response.url}')
            rewritten_url = response.url
<<<<<<< HEAD
=======
            if rewritten_url != url_string:
                logger.info(f'{url_string} was rewritten to {rewritten_url}')
>>>>>>> 5efdd322
        else:
            logger.warning(
                f'URL {url_string} could not be rewritten.'
                f' Response Code: {response.status_code}'
            )
            rewritten_url = None
    except Exception as e:
        logger.warning(f'URL {url_string} could not be rewritten. Error: {e}')
        rewritten_url = None
    return rewritten_url


def add_url_scheme(url_string, scheme='http'):
    """
    Replaces the scheme of `url_string` with `scheme`,
    or adds the given `scheme` if necessary.
    """
    logger.debug(f'Adding or changing scheme of {url_string} to {scheme}')
    stripped_url = url_string.strip()
    scheme_pattern = re.compile('https*:/*')
    scheme_match = scheme_pattern.match(stripped_url)
    if scheme_match is not None:
        url_no_scheme = stripped_url[scheme_match.end():].strip('/')
    else:
        url_no_scheme = stripped_url.strip('/')
    url_with_scheme = f'{scheme}://{url_no_scheme}'
    logger.debug(f'URL with scheme: {url_with_scheme}')
    return url_with_scheme


def _add_best_scheme(url_string):
    domain_key = tldextract.extract(url_string).fqdn
    if not domain_key:
        domain_key = tldextract.extract(url_string).ipv4

    if _test_domain_for_tls_support(domain_key):
        upgraded_url = add_url_scheme(url_string, scheme='https')
    else:
        upgraded_url = add_url_scheme(url_string, scheme='http')

    return upgraded_url


@lru_cache(maxsize=1024)
def _test_domain_for_tls_support(domain):
    logger.info(f'Testing {domain} for TLS support')
    tls_supported = False
    try:
        requests.get(f'https://{domain}', timeout=2)
        logger.info(f'{domain} supports TLS.')
        tls_supported = True
    except Exception as e:
        logger.info(
            f'Could not verify TLS support for {domain}. Error was\n{e}'
        )
    return tls_supported<|MERGE_RESOLUTION|>--- conflicted
+++ resolved
@@ -63,14 +63,9 @@
     try:
         response = requests.get(url_string)
         if response.ok:
-            if url_string != response.url:
-                logger.info(f'{url_string} was rewritten to {response.url}')
             rewritten_url = response.url
-<<<<<<< HEAD
-=======
             if rewritten_url != url_string:
                 logger.info(f'{url_string} was rewritten to {rewritten_url}')
->>>>>>> 5efdd322
         else:
             logger.warning(
                 f'URL {url_string} could not be rewritten.'
