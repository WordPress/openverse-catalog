--- conflicted
+++ resolved
@@ -14,11 +14,8 @@
 from datetime import datetime, timedelta, timezone
 import logging
 import os
-<<<<<<< HEAD
 from typing import Optional, List, Tuple, Union
 
-=======
->>>>>>> 14f0f0bc
 import lxml.html as html
 
 from common import DelayedRequester, ImageStore
