"""
Content Provider:       Metropolitan Museum of Art

ETL Process:            Use the API to identify all CC0 artworks.

Output:                 TSV file containing the image, their respective
                        meta-data.

Notes:                  https://metmuseum.github.io/
                        No rate limit specified.
"""

import argparse
import logging

<<<<<<< HEAD
from common.licenses.licenses import get_license_info
=======
from common import DelayedRequester, ImageStore
>>>>>>> 14f0f0bc

DELAY = 1.0  # time delay (in seconds)
PROVIDER = 'met'
ENDPOINT = 'https://collectionapi.metmuseum.org/public/collection/v1/objects'
DEFAULT_LICENSE_INFO = get_license_info(license_='cc0', license_version='1.0')

logging.basicConfig(
    format='%(asctime)s - %(name)s - %(levelname)s:  %(message)s',
    level=logging.INFO)
logger = logging.getLogger(__name__)

delayed_requester = DelayedRequester(DELAY)
image_store = ImageStore(provider=PROVIDER)


def main(date=None):
    """
    This script pulls the data for a given date from the Metropolitan
    Museum of Art API, and writes it into a .TSV file to be eventually
    read into our DB.

    Required Arguments:

    date:  Date String in the form YYYY-MM-DD.  This is the date for
           which running the script will pull data.
    """

    logger.info(f'Begin: Met Museum API requests for date: {date}')

    fetch_the_object_id = _get_object_ids(date)
    if fetch_the_object_id:
        logger.info(f'Total object found {fetch_the_object_id[0]}')
        _extract_the_data(fetch_the_object_id[1])

    total_images = image_store.commit()
    logger.info(f'Total CC0 images recieved {total_images}')


def _get_object_ids(date, endpoint=ENDPOINT):
    query_params = ''
    if date:
        query_params = {
            'metadataDate': date
            }

    response = _get_response_json(query_params, endpoint)

    if response:
        total_object_ids = response['total']
        object_ids = response['objectIDs']
    else:
        logger.warning('No content available')
        return None
    return [total_object_ids, object_ids]


def _get_response_json(
        query_params,
        endpoint,
        retries=5,
):
    response_json = delayed_requester.get_response_json(
        endpoint, query_params=query_params, retries=retries
    )

    return response_json


def _extract_the_data(object_ids):
    for i in object_ids:
        _get_data_for_image(i)


def _get_data_for_image(object_id):
    object_json = _get_and_validate_object_json(object_id)
    if not object_json:
        logger.warning(
            f'Could not retrieve object_json for object_id: {object_id}'
        )
        return

    main_image = object_json.get('primaryImage')
    main_thumbnail = object_json.get('primaryImageSmall')
    other_images = object_json.get('additionalImages', [])
    image_list = (
        [(main_image, main_thumbnail)] + [(i, None) for i in other_images]
    )

    meta_data = _create_meta_data(object_json)

    for img, thumb in image_list:
        foreign_id = _build_foreign_id(object_id, img)
        image_store.add_item(
            foreign_landing_url=object_json.get('objectURL'),
            image_url=img,
            thumbnail_url=thumb,
            license_info=DEFAULT_LICENSE_INFO,
            foreign_identifier=foreign_id,
            creator=object_json.get('artistDisplayName'),
            title=object_json.get('title'),
            meta_data=meta_data
        )


def _get_and_validate_object_json(object_id, endpoint=ENDPOINT):
    object_endpoint = f'{endpoint}/{object_id}'
    object_json = _get_response_json(None, object_endpoint)
    if not object_json.get('isPublicDomain'):
        logger.warning('CC0 license not detected')
        object_json = None
    return object_json


def _build_foreign_id(object_id, image_url):
    unique_identifier = image_url.split('/')[-1].split('.')[0]
    return f'{object_id}-{unique_identifier}'


def _create_meta_data(object_json):
    meta_data = {}

    meta_data['accession_number'] = object_json.get('accessionNumber', None)
    meta_data['classification'] = object_json.get('classification', None)
    meta_data['culture'] = object_json.get('culture', None)
    meta_data['date'] = object_json.get('objectDate', None)
    meta_data['medium'] = object_json.get('medium', None)
    meta_data['credit_line'] = object_json.get('creditLine', None)

    return meta_data


if __name__ == '__main__':
    mode = 'date :'
    parser = argparse.ArgumentParser(
        description='Metropolitan Museum of Art API',
        add_help=True
    )
    parser.add_argument(
        '--date',
        help='Fetches all the artwork uploaded after given date'
    )
    args = parser.parse_args()
    if args.date:
        date = args.date

    else:
        date = None
    logger.info('Processing images')

    main(date)<|MERGE_RESOLUTION|>--- conflicted
+++ resolved
@@ -13,11 +13,8 @@
 import argparse
 import logging
 
-<<<<<<< HEAD
+from common import DelayedRequester, ImageStore
 from common.licenses.licenses import get_license_info
-=======
-from common import DelayedRequester, ImageStore
->>>>>>> 14f0f0bc
 
 DELAY = 1.0  # time delay (in seconds)
 PROVIDER = 'met'
