import os
import logging
from urllib.parse import urlparse, parse_qs
<<<<<<< HEAD
from common.requester import DelayedRequester
from common.storage.image import ImageStore
from common.licenses.licenses import get_license_info
=======

from common import DelayedRequester, ImageStore
>>>>>>> 14f0f0bc
from util.loader import provider_details as prov

logging.basicConfig(
    format='%(asctime)s - %(name)s - %(levelname)s:  %(message)s',
    level=logging.INFO
)
logger = logging.getLogger(__name__)

LIMIT = 500
DELAY = 1.0
RETRIES = 3
PROVIDER = prov.NYPL_DEFAULT_PROVIDER
BASE_ENDPOINT = "http://api.repo.nypl.org/api/v1/items/search"
METADATA_ENDPOINT = "http://api.repo.nypl.org/api/v1/items/item_details/"
NYPL_API = os.getenv("NYPL_API_KEY")
TOKEN = f"Token token={NYPL_API}"

delay_request = DelayedRequester(delay=DELAY)
image_store = ImageStore(provider=PROVIDER)

DEFAULT_QUERY_PARAM = {
    "q": "CC_0",
    "field": "use_rtxt_s",
    "page": 1,
    "per_page": LIMIT
}

HEADERS = {
    "Authorization": TOKEN
}

IMAGE_URL_DIMENSIONS = [
    "g", "v", "q", "w", "r"
]

THUMBNAIL_DIMENSIONS = [
    "w", "r", "q", "f", "v", "g"
]


def main():
    page = 1
    condition = True
    while condition:
        query_param = _get_query_param(
            page=page
        )
        request_response = _request_handler(
            params=query_param
        )
        results = request_response.get("result")
        if type(results) == list and len(results) > 0:
            _handle_results(results)
            logger.info(f"{image_store.total_images} images till now")
            page = page + 1
        else:
            condition = False
    image_store.commit()
    logger.info(f"total images {image_store.total_images}")


def _get_query_param(
        default_query_param=DEFAULT_QUERY_PARAM,
        page=1,
        ):
    query_param = default_query_param
    query_param["page"] = page
    return query_param


def _request_handler(
        endpoint=BASE_ENDPOINT,
        params=None,
        headers=HEADERS,
        retries=RETRIES
        ):
    results = None
    for retry in range(retries):
        response = delay_request.get(
            endpoint,
            params=params,
            headers=headers
        )
        if response.status_code == 200:
            try:
                response_json = response.json()
                response_json = response_json.get("nyplAPI")
                results = response_json.get("response")
                break

            except Exception as e:
                logger.warning(f"Request failed due to {e}")
                results = None
        else:
            results = None
    return results


def _handle_results(results):
    for item in results:
        uuid = item.get("uuid")

        item_details = _request_handler(
            endpoint=METADATA_ENDPOINT+uuid,
        )
        if item_details is None:
            continue

        mods = item_details.get("mods")
        title = _get_title(
            mods.get("titleInfo")
        )
        creator = _get_creators(
            mods.get("name")
        )
        metadata = _get_metadata(mods)

        captures = item_details.get("sibling_captures", {}).get("capture", [])
        if type(captures) is not list:
            captures = [captures]

        _get_capture_details(
            captures=captures,
            metadata=metadata,
            creator=creator,
            title=title
        )


def _get_capture_details(
        captures=[],
        metadata=None,
        creator=None,
        title=None
        ):
    for img in captures:
        image_id = img.get("imageID", {}).get("$")
        if image_id is None:
            continue
        image_url, thumbnail_url = _get_images(
            img.get("imageLinks", {}).get("imageLink", [])
        )
        foreign_landing_url = img.get("itemLink", {}).get("$")
        license_url = img.get("rightsStatementURI", {}).get("$")
        if (
            image_url is None or foreign_landing_url is None or
            license_url is None
        ):
            continue

        image_store.add_item(
            foreign_identifier=image_id,
            foreign_landing_url=foreign_landing_url,
            image_url=image_url,
            license_info=get_license_info(license_url=license_url),
            thumbnail_url=thumbnail_url,
            title=title,
            creator=creator,
            meta_data=metadata
        )


def _get_title(titleinfo):
    title = None
    if type(titleinfo) == list and len(titleinfo) > 0:
        title = titleinfo[0].get("title", {}).get("$")
    return title


def _get_creators(creatorinfo):
    if type(creatorinfo) == list:
        primary_creator = (
            info.get("namePart", {}).get("$")
            for info in creatorinfo if info.get("usage") == "primary"
        )
        creator = next(primary_creator, None)
    else:
        creator = None

    if creator is None:
        logger.warning("No primary creator found")

    return creator


def _get_images(
        images,
        image_url_dimensions=IMAGE_URL_DIMENSIONS,
        thumbnail_dimensions=THUMBNAIL_DIMENSIONS
        ):
    image_url, thumbnail_url = None, None
    image_type = {
        parse_qs(urlparse(img.get("$")).query)['t'][0]: img.get("$")
        for img in images
    }

    image_url = _get_preferred_image(image_type, image_url_dimensions)
    thumbnail_url = _get_preferred_image(image_type, thumbnail_dimensions)

    return image_url, thumbnail_url


def _get_preferred_image(image_type, dimension_list):
    preferred_image = (
        image_type.get(dimension).replace("&download=1", "")
        for dimension in dimension_list
        if dimension in image_type
    )

    return next(preferred_image, None)


def _get_metadata(mods):
    metadata = {}

    type_of_resource = mods.get("typeOfResource")
    if (
        type(type_of_resource) == list
        and (type_of_resource[0].get("usage") == "primary")
    ):
        metadata["type_of_resource"] = type_of_resource[0].get("$")

    if type(mods.get("genre")) == dict:
        metadata["genre"] = mods.get("genre").get("$")

    origin_info = mods.get("originInfo")
    try:
        metadata['date_issued'] = origin_info.get("dateIssued").get("$")
    except AttributeError as e:
        logger.warning(f"date_issued not found due to {e}")

    try:
        metadata["publisher"] = origin_info.get("publisher").get("$")
    except AttributeError as e:
        logger.warning(f"publisher not found due to {e}")

    physical_description = mods.get("physicalDescription")
    try:
        metadata["description"] = physical_description.get("note").get("$")
    except AttributeError as e:
        logger.warning(f"description not found, due to {e}")

    return metadata


if __name__ == "__main__":
    main()<|MERGE_RESOLUTION|>--- conflicted
+++ resolved
@@ -1,14 +1,9 @@
 import os
 import logging
 from urllib.parse import urlparse, parse_qs
-<<<<<<< HEAD
-from common.requester import DelayedRequester
-from common.storage.image import ImageStore
+
+from common import DelayedRequester, ImageStore
 from common.licenses.licenses import get_license_info
-=======
-
-from common import DelayedRequester, ImageStore
->>>>>>> 14f0f0bc
 from util.loader import provider_details as prov
 
 logging.basicConfig(
