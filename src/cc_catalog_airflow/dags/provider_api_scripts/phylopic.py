--- conflicted
+++ resolved
@@ -13,13 +13,8 @@
 import argparse
 import logging
 
-<<<<<<< HEAD
-import common.requester as requester
-import common.storage.image as image
+from common import DelayedRequester, ImageStore
 from common.licenses.licenses import get_license_info
-=======
-from common import DelayedRequester, ImageStore
->>>>>>> 14f0f0bc
 
 logging.basicConfig(
     format='%(asctime)s - %(name)s - %(levelname)s:  %(message)s',
