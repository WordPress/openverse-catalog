import requests
import logging
from urllib.parse import urlparse, parse_qs

from common import (
    get_license_info,
    DelayedRequester,
    ImageStore
)
from util.loader import provider_details as prov

DELAY = 1.0  # time delay (in seconds)
PROVIDER = prov.RAWPIXEL_DEFAULT_PROVIDER

logging.basicConfig(
    format="%(asctime)s - %(name)s - %(levelname)s:  %(message)s",
    level=logging.INFO,
)
logger = logging.getLogger(__name__)

delayed_requester = DelayedRequester(DELAY)
image_store = ImageStore(provider=PROVIDER)


def _request_content(url, query_params=None, headers=None):
    logger.info(f"Processing request: {url}")

    response = delayed_requester.get(url, params=query_params, headers=headers)
    try:
        if response.status_code == requests.codes.ok:
            return response.json()
        else:
            logger.warning(
                f"Unable to request URL: {url}. Status code: "
                f"{response.status_code}")
            return None

    except Exception as e:
        logger.error("There was an error with the request.")
        logger.info(f"{type(e).__name__}: {e}")
        return None


def _get_image_list(page=1):
    endpoint = "https://api.rawpixel.com/api/v1/search"
    query_params = {"freecc0": 1, "html": 0, "page": page}
    request = _request_content(endpoint, query_params=query_params)

    if request and request.get("results"):
        return [request.get("total"), request.get("results")]

    else:
        return [None, None]


def _get_foreign_id_url(image):
    if image.get("freecc0"):
        # get the image identifier
        foreign_id = image.get("id", "")

        # get the landing page
        foreign_url = image.get("url")

        if not foreign_url:
            logger.warning(
                f"Landing page not detected for image ID: {foreign_id}"
            )
        return [foreign_id, foreign_url]
    else:
        return [None, None]


def _get_image_properties(image, foreign_url):
    img_url = image.get("image_opengraph")
    if img_url:
        # extract the dimensions from the query params because
        # the dimensions in the metadata are at times
        # inconsistent with the rescaled images
        query_params = urlparse(img_url)
        width = parse_qs(query_params.query).get("w", [])[0]
        height = parse_qs(query_params.query).get("h", [])[0]
        thumbnail = image.get("image_400", "")
        return [img_url, width, height, thumbnail]
    else:
        logger.warning(f"Image not detected in URL: {foreign_url}")
        return [None, None, None, None]


def _get_title_owner(image):
    title = image.get("image_title", "")
    owner = image.get("artist_names", "")
    owner = owner.replace("(Source)", "").strip()
    return [title, owner]


def _get_meta_data(image):
    description = image.get("pinterest_description")
    meta_data = {}
    if description:
        meta_data["description"] = description
    return meta_data


def _get_tags(image):
    keywords = image.get("keywords_raw")
    if keywords:
        keyword_list = keywords.split(",")
        keyword_list = [
            word.strip()
            for word in keyword_list
            if word.strip()
            not in ["cc0", "creative commons", "creative commons 0"]
        ]
        return keyword_list
    else:
        return []


def _process_image_data(image):
    # verify the license and extract the metadata
    license_ = "cc0"
    version = "1.0"

    foreign_id, foreign_url = _get_foreign_id_url(image)
    if not foreign_url:
        return None
    img_url, width, height, thumbnail = _get_image_properties(
        image, foreign_url
    )
    if not img_url:
        return None
    title, owner = _get_title_owner(image)
    meta_data = _get_meta_data(image)
    tags = _get_tags(image)

    # TODO:How to get license_url, creator_url, source, watermarked?
    license_info = get_license_info(license_=license_, license_version=version)
    return image_store.add_item(
        foreign_landing_url=foreign_url,
        image_url=img_url,
<<<<<<< HEAD
        license_info=license_info,
=======
        license_=license_,
        license_version=str(version),
>>>>>>> 2c98e242
        foreign_identifier=str(foreign_id),
        width=str(width) if width else None,
        height=str(height) if height else None,
        title=title if title else None,
        meta_data=meta_data,
        raw_tags=tags,
        creator=owner,
        thumbnail_url=thumbnail,
    )


def _process_pages(total, result, page):
    img_ctr = 0
    is_valid = True

    if not total:
        total = 0
        is_valid = False

    while (img_ctr < total) and is_valid:
        logger.info(f"Processing page: {page}")

        for img in result:
            total_images = _process_image_data(img)
            img_ctr = total_images if total_images else img_ctr

        page += 1
        total, result = _get_image_list(page)

        if not result:
            is_valid = False

        if not total:
            total = 0
            is_valid = False

    return img_ctr


def main():
    page = 1

    logger.info("Begin: RawPixel API requests")

    total, result = _get_image_list(page)

    img_ctr = _process_pages(total, result, page=page)

    logger.info(f"Total images: {img_ctr}")

    image_store.commit()

    logger.info("Terminated!")


if __name__ == "__main__":
    main()<|MERGE_RESOLUTION|>--- conflicted
+++ resolved
@@ -134,16 +134,13 @@
     tags = _get_tags(image)
 
     # TODO:How to get license_url, creator_url, source, watermarked?
-    license_info = get_license_info(license_=license_, license_version=version)
+    license_info = get_license_info(
+        license_=license_, license_version=version,
+    )
     return image_store.add_item(
         foreign_landing_url=foreign_url,
         image_url=img_url,
-<<<<<<< HEAD
         license_info=license_info,
-=======
-        license_=license_,
-        license_version=str(version),
->>>>>>> 2c98e242
         foreign_identifier=str(foreign_id),
         width=str(width) if width else None,
         height=str(height) if height else None,
