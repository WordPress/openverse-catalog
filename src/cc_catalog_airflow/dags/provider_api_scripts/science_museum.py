import logging

from common import (
    get_license_info,
    DelayedRequester,
    ImageStore
)
from util.loader import provider_details as prov

logging.basicConfig(
    format='%(asctime)s - %(name)s - %(levelname)s:  %(message)s',
    level=logging.INFO
)
logger = logging.getLogger(__name__)

LIMIT = 100
DELAY = 5.0
RETRIES = 3
PROVIDER = prov.SCIENCE_DEFAULT_PROVIDER
ENDPOINT = "https://collection.sciencemuseumgroup.org.uk/search/"

delay_request = DelayedRequester(delay=DELAY)
image_store = ImageStore(provider=PROVIDER)

HEADERS = {
    "Accept": "application/json"
}

DEFAULT_QUERY_PARAMS = {
    "has_image": 1,
    "image_license": "CC",
    "page[size]": LIMIT,
    "page[number]": 0,
    "date[from]": 0,
    "date[to]": 1500
}

YEAR_RANGE = [
    (0, 1500),
    (1500, 1750),
    (1750, 1825),
    (1825, 1850),
    (1850, 1875),
    (1875, 1900),
    (1900, 1915),
    (1915, 1940),
    (1940, 1965),
    (1965, 1990),
    (1990, 2020)
]

# global variable to keep track of records pulled
RECORD_IDS = []


def main():
    logger.info("Begin: Science Museum script")
    for year_range in YEAR_RANGE:
        logger.info(f"Running for years {year_range}")
        from_year, to_year = year_range
        image_count = _page_records(
            from_year=from_year,
            to_year=to_year
        )
        logger.info(f"Images pulled till now {image_count}")
    image_count = image_store.commit()
    logger.info(f"Total images pulled {image_count}")


def _page_records(
        from_year,
        to_year
        ):
    image_count = 0
    page_number = 0
    condition = True
    while condition:
        query_param = _get_query_param(
            page_number=page_number,
            from_year=from_year,
            to_year=to_year
            )
        batch_data = _get_batch_objects(
            query_param=query_param
        )
        if type(batch_data) == list:
            if len(batch_data) > 0:
                image_count = _handle_object_data(batch_data)
                page_number += 1
            else:
                condition = False
        else:
            condition = False
    return image_count


def _get_query_param(
        page_number=0,
        from_year=0,
        to_year=1500,
        default_query_param=None
        ):
    if default_query_param is None:
        default_query_param = DEFAULT_QUERY_PARAMS
    query_param = default_query_param.copy()
    query_param["page[number]"] = page_number
    query_param["date[from]"] = from_year
    query_param["date[to]"] = to_year
    return query_param


def _get_batch_objects(
        endpoint=ENDPOINT,
        headers=None,
        retries=RETRIES,
        query_param=None
        ):
    if headers is None:
        headers = HEADERS.copy()
    data = None
    for retry in range(retries):
        response = delay_request.get(
            endpoint,
            query_param,
            headers=headers
        )
        try:
            response_json = response.json()
            if "data" in response_json.keys():
                data = response_json.get("data")
                break
        except Exception as e:
            logger.error(f"Failed to due to {e}")
    return data


def _handle_object_data(batch_data):
    image_count = 0
    for obj_ in batch_data:
        id_ = obj_.get("id")
        if id_ in RECORD_IDS:
            continue
        RECORD_IDS.append(id_)
<<<<<<< HEAD
        links = obj_.get("links")

        if links:
            foreign_landing_url = links.get("self")
            if foreign_landing_url is None:
                continue
=======
        foreign_landing_url = obj_.get("links", {}).get("self")
        if foreign_landing_url is None:
            continue
>>>>>>> 2c98e242
        obj_attributes = obj_.get("attributes")
        if obj_attributes is None:
            continue
        title = obj_attributes.get("summary_title")
        creator = _get_creator_info(obj_attributes)
        metadata = _get_metadata(obj_attributes)
        multimedia = obj_attributes.get("multimedia")
        if multimedia is None:
            continue
        for image_data in multimedia:
            foreign_id = image_data.get("admin", {}).get("uid")
            if foreign_id is None:
                continue
            processed = image_data.get("processed")
            source = image_data.get("source")
            image_url, height, width = _get_image_info(
                processed
            )
            if image_url is None:
                continue

            license_version = _get_license_version(source)
            if license_version is None:
                continue
            license_, version = license_version.lower().split(" ")
            license_ = license_.replace("cc-", "")
            license_info = get_license_info(
                license_=license_, license_version=version
            )
            thumbnail_url = _get_thumbnail_url(processed)
            image_count = image_store.add_item(
                    foreign_identifier=foreign_id,
                    foreign_landing_url=foreign_landing_url,
                    image_url=image_url,
                    height=height,
                    width=width,
                    license_info=license_info,
                    thumbnail_url=thumbnail_url,
                    creator=creator,
                    title=title,
                    meta_data=metadata
                    )
    return image_count


def _get_creator_info(obj_attr):
    creator_info = None
    life_cycle = obj_attr.get("lifecycle")
    if life_cycle:
        creation = life_cycle.get("creation")
        if type(creation) == list:
            maker = creation[0].get("maker")
            if type(maker) == list:
                creator_info = maker[0].get("summary_title")
    return creator_info


def _get_image_info(processed):
    if processed.get("large"):
        image = processed.get("large").get("location")
        measurements = processed.get("large").get("measurements")
    elif processed.get("medium"):
        image = processed.get("medium").get("location")
        measurements = processed.get("medium").get("measurements")
    else:
        image = None
        measurements = None
    image = check_url(image)
    height, width = _get_dimensions(measurements)
    return image, height, width


def _get_thumbnail_url(processed):
    if processed.get("large_thumbnail"):
        image = processed.get("large_thumbnail").get("location")
    elif processed.get("medium_thumbnail"):
        image = processed.get("medium_thumbnail").get("location")
    elif processed.get("small_thumbnail"):
        image = processed.get("small_thumbnail").get("location")
    else:
        image = None
    thumbnail_url = check_url(image)
    return thumbnail_url


def check_url(image_url):
    base_url = "https://coimages.sciencemuseumgroup.org.uk/images/"
    if image_url:
        if "http" in image_url:
            checked_url = image_url
        else:
            checked_url = base_url + image_url
    else:
        checked_url = None
    return checked_url


def _get_dimensions(measurements):
    height_width = {}
    if measurements:
        dimensions = measurements.get("dimensions")
        if dimensions:
            for dim in dimensions:
                height_width[
                    dim.get("dimension")
                ] = dim.get("value")
    return height_width.get("height"), height_width.get("width")


def _get_license_version(source):
    license_version = None
    if source:
        legal = source.get("legal")
        if legal:
            rights = legal.get("rights")
            if type(rights) == list:
                license_version = rights[0].get("usage_terms")
    return license_version


def _get_metadata(obj_attr):
    metadata = {}
    identifier = obj_attr.get("identifier")
    if type(identifier) == list:
        metadata["accession number"] = identifier[0].get("value")
    name = obj_attr.get("name")
    if type(name) == list:
        metadata["name"] = name[0].get("value")
    category = obj_attr.get("categories")
    if type(category) == list:
        metadata["category"] = category[0].get("value")
    creditline = obj_attr.get("legal")
    if type(creditline) == dict:
        metadata["creditline"] = creditline.get("credit_line")
    description = obj_attr.get("description")
    if type(description) == list:
        metadata["description"] = description[0].get("value")
    return metadata


if __name__ == "__main__":
    main()<|MERGE_RESOLUTION|>--- conflicted
+++ resolved
@@ -141,18 +141,9 @@
         if id_ in RECORD_IDS:
             continue
         RECORD_IDS.append(id_)
-<<<<<<< HEAD
-        links = obj_.get("links")
-
-        if links:
-            foreign_landing_url = links.get("self")
-            if foreign_landing_url is None:
-                continue
-=======
         foreign_landing_url = obj_.get("links", {}).get("self")
         if foreign_landing_url is None:
             continue
->>>>>>> 2c98e242
         obj_attributes = obj_.get("attributes")
         if obj_attributes is None:
             continue
