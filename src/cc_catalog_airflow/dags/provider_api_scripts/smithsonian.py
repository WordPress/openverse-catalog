--- conflicted
+++ resolved
@@ -13,13 +13,8 @@
 import logging
 import os
 
-<<<<<<< HEAD
-from common.storage import image
-from common import requester
+from common import DelayedRequester, ImageStore
 from common.licenses.licenses import LicenseInfo
-=======
-from common import DelayedRequester, ImageStore
->>>>>>> 14f0f0bc
 from util.loader import provider_details as prov
 
 logger = logging.getLogger(__name__)
