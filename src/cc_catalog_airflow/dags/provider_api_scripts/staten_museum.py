--- conflicted
+++ resolved
@@ -74,12 +74,9 @@
         headers=None,
         retries=RETRIES
         ):
-<<<<<<< HEAD
     if headers is None:
         headers = HEADERS.copy()
-=======
     items = None
->>>>>>> 0c7a5073
     for retry in range(retries):
         response = delay_request.get(
             endpoint,
