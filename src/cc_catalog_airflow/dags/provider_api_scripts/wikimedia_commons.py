"""
Content Provider:       Wikimedia Commons

ETL Process:            Use the API to identify all CC-licensed images.

Output:                 TSV file containing the image, the respective
                        meta-data.

Notes:                  https://commons.wikimedia.org/wiki/API:Main_page
                        No rate limit specified.
"""

import argparse
from copy import deepcopy
from datetime import datetime, timedelta, timezone
import logging
import os
from urllib.parse import urlparse
import lxml.html as html

from common import DelayedRequester, ImageStore
from util.loader import provider_details as prov

logger = logging.getLogger(__name__)
logging.basicConfig(
    format='%(asctime)s - %(name)s - %(levelname)s:  %(message)s',
    level=logging.INFO
)

LIMIT = 250
# The 10000 is a bit arbitrary, but needs to be larger than the mean
# number of uses per file (globally) in the response_json, or we will
# fail without a continuation token.  The largest example seen so far
# had a little over 1000 uses
MEAN_GLOBAL_USAGE_LIMIT = 10000
DELAY = 1
HOST = 'commons.wikimedia.org'
ENDPOINT = f'https://{HOST}/w/api.php'
PROVIDER = prov.WIKIMEDIA_DEFAULT_PROVIDER
CONTACT_EMAIL = os.getenv('WM_SCRIPT_CONTACT')
UA_STRING = (
    f'CC-Catalog/0.1 (https://creativecommons.org; {CONTACT_EMAIL})'
)
DEFAULT_REQUEST_HEADERS = {
    'User-Agent': UA_STRING
}
DEFAULT_QUERY_PARAMS = {
    'action': 'query',
    'generator': 'allimages',
    'gaisort': 'timestamp',
    'gaidir': 'newer',
    'gailimit': LIMIT,
    'prop': 'imageinfo|globalusage',
    'iiprop': 'url|user|dimensions|extmetadata|mediatype',
    'gulimit': LIMIT,
    'gunamespace': 0,
    'format': 'json',
}
PAGES_PATH = ['query', 'pages']
IMAGE_MEDIATYPES = {'BITMAP'}

delayed_requester = DelayedRequester(DELAY)
image_store = ImageStore(provider=PROVIDER)


def main(date):
    """
    This script pulls the data for a given date from the Wikimedia
    Commons API, and writes it into a .TSV file to be eventually read
    into our DB.

    Required Arguments:

    date:  Date String in the form YYYY-MM-DD.  This is the date for
           which running the script will pull data.
    """

    logger.info(f'Processing Wikimedia Commons API for date: {date}')

    continue_token = {}
    total_images = 0
    start_timestamp, end_timestamp = _derive_timestamp_pair(date)

    while True:
        image_batch, continue_token = _get_image_batch(
            start_timestamp,
            end_timestamp,
            continue_token=continue_token)
        logger.info(f'Continue Token: {continue_token}')
        image_pages = _get_image_pages(image_batch)
        if image_pages:
            _process_image_pages(image_pages)
            total_images = image_store.total_images
        logger.info(f'Total Images so far: {total_images}')
        if not continue_token:
            break

    image_store.commit()
    total_images = image_store.total_images
    logger.info(f'Total images: {total_images}')
    logger.info('Terminated!')


def _derive_timestamp_pair(date):
    date_obj = datetime.strptime(date, '%Y-%m-%d')
    utc_date = date_obj.replace(tzinfo=timezone.utc)
    start_timestamp = str(int(utc_date.timestamp()))
    end_timestamp = str(int((utc_date + timedelta(days=1)).timestamp()))
    return start_timestamp, end_timestamp


def _get_image_batch(
        start_timestamp,
        end_timestamp,
        continue_token=None,
        retries=5
):
    if continue_token is None:
        continue_token = {}
    query_params = _build_query_params(
        start_timestamp,
        end_timestamp,
        continue_token=continue_token
    )
    image_batch = None
    new_continue_token = None
    for _ in range(MEAN_GLOBAL_USAGE_LIMIT):
        response_json = (
            delayed_requester.
            get_response_json(
                ENDPOINT,
                retries=retries,
                query_params=query_params,
                headers=DEFAULT_REQUEST_HEADERS,
                timeout=60
            )
        )

        if response_json is None:
            break
        else:
            new_continue_token = response_json.pop('continue', {})
            logger.debug(f'new_continue_token: {new_continue_token}')
            query_params.update(new_continue_token)
            image_batch = _merge_response_jsons(image_batch, response_json)

        if 'batchcomplete' in response_json:
            logger.debug('Found batchcomplete')
            break

    return image_batch, new_continue_token


def _get_image_pages(image_batch):
    image_pages = None

    if image_batch is not None:
        image_pages = image_batch.get('query', {}).get('pages')

    if image_pages is None:
        logger.warning(f'No pages in the image_batch: {image_batch}')
    else:
        logger.info(f'Got {len(image_pages)} pages')

    return image_pages


def _process_image_pages(image_pages):
    for i in image_pages.values():
        _process_image_data(i)


def _build_query_params(
        start_date,
        end_date,
        continue_token=None,
        default_query_params=None,
):
    if continue_token is None:
        continue_token = {}
    if default_query_params is None:
        default_query_params = DEFAULT_QUERY_PARAMS
    query_params = default_query_params.copy()
    query_params.update(
        gaistart=start_date,
        gaiend=end_date,
    )
    query_params.update(continue_token)
    return query_params


def _merge_response_jsons(left_json, right_json):
    # Note that we will keep the continue value from the right json in
    # the merged output!  This is because we assume the right json is
    # the later one in the sequence of responses.
    if left_json is None:
        return right_json

    left_pages = _get_image_pages(left_json)
    right_pages = _get_image_pages(right_json)

    if (
            left_pages is None
            or right_pages is None
            or left_pages.keys() != right_pages.keys()
    ):
        logger.warning('Cannot merge responses with different pages!')
        merged_json = None
    else:
        merged_json = deepcopy(left_json)
        merged_json.update(right_json)
        merged_pages = _get_image_pages(merged_json)
        merged_pages.update({
            k: _merge_image_pages(left_pages[k], right_pages[k])
            for k in left_pages
        })

    return merged_json


def _merge_image_pages(left_page, right_page):
    merged_page = deepcopy(left_page)
    merged_globalusage = (
        left_page['globalusage'] + right_page['globalusage']
    )
    merged_page.update(right_page)
    merged_page['globalusage'] = merged_globalusage

    return merged_page


def _process_image_data(image_data):
    foreign_id = image_data.get('pageid')
    logger.debug(f'Processing page ID: {foreign_id}')
    image_info = _get_image_info_dict(image_data)
    valid_mediatype = _check_mediatype(image_info)
    if not valid_mediatype:
        return

    image_url = image_info.get('url')
    creator, creator_url = _extract_creator_info(image_info)

    image_store.add_item(
        foreign_landing_url=image_info.get('descriptionshorturl'),
        image_url=image_url,
        license_url=_get_license_url(image_info),
        foreign_identifier=foreign_id,
        width=image_info.get('width'),
        height=image_info.get('height'),
        creator=creator,
        creator_url=creator_url,
        title=image_data.get('title'),
        meta_data=_create_meta_data_dict(image_data)
    )


def _get_image_info_dict(image_data):
    image_info_list = image_data.get('imageinfo')
    if image_info_list:
        image_info = image_info_list[0]
    else:
        image_info = {}
    return image_info


<<<<<<< HEAD
def _check_mediatype(image_info, image_mediatypes=None):
    if image_mediatypes is None:
        image_mediatypes = IMAGE_MEDIATYPES
    valid_mediatype = True
=======
def _check_mediatype(image_info, image_mediatypes=IMAGE_MEDIATYPES):
>>>>>>> 0c7a5073
    image_mediatype = image_info.get('mediatype')
    if image_mediatype not in image_mediatypes:
        logger.debug(
            f'Incorrect mediatype: {image_mediatype} not in {image_mediatypes}'
        )
        valid_mediatype = False
    else:
        valid_mediatype = True
    return valid_mediatype


def _extract_date_info(image_info):
    date_originally_created = (
        image_info
        .get('extmetadata', {})
        .get('DateTimeOriginal', {})
        .get('value', '')
    )

    last_modified_at_source = (
        image_info
        .get('extmetadata', {})
        .get('DateTime', {})
        .get('value', '')
    )
    return date_originally_created, last_modified_at_source


def _extract_creator_info(image_info):
    artist_string = (
        image_info
        .get('extmetadata', {})
        .get('Artist', {})
        .get('value', '')
    )

    if not artist_string:
        return None, None

    artist_elem = html.fromstring(artist_string)
    # We take all text to replicate what is shown on Wikimedia Commons
    artist_text = ''.join(artist_elem.xpath('//text()')).strip()
    url_list = list(artist_elem.iterlinks())
    artist_url = _cleanse_url(url_list[0][2]) if url_list else None
    return artist_text, artist_url


def _extract_category_info(image_info):
    categories_string = (
        image_info
        .get('extmetadata', {})
        .get('Categories', {})
        .get('value', '')
    )

    categories_list = categories_string.split('|')
    return categories_list


def _get_license_url(image_info):
    return (
        image_info
        .get('extmetadata', {})
        .get('LicenseUrl', {})
        .get('value', '')
        .strip()
    )


def _create_meta_data_dict(image_data):
    meta_data = {}
    global_usage_length = len(image_data.get('globalusage', []))
    image_info = _get_image_info_dict(image_data)
    date_originally_created, last_modified_at_source = _extract_date_info(
        image_info)
    categories_list = _extract_category_info(image_info)
    description = (
        image_info
        .get('extmetadata', {})
        .get('ImageDescription', {})
        .get('value')
    )
    if description:
        description_text = ' '.join(
            html.fromstring(description).xpath('//text()')
        ).strip()
        meta_data['description'] = description_text
    meta_data['global_usage_count'] = global_usage_length
    meta_data['date_originally_created'] = date_originally_created
    meta_data['last_modified_at_source'] = last_modified_at_source
    meta_data['categories'] = categories_list
    return meta_data


def _cleanse_url(url_string):
    """
    Check to make sure that a url is valid, and prepend a protocol if needed
    """

    parse_result = urlparse(url_string)

    if parse_result.netloc == HOST:
        parse_result = urlparse(url_string, scheme='https')
    elif not parse_result.scheme:
        parse_result = urlparse(url_string, scheme='http')

    if parse_result.netloc or parse_result.path:
        return parse_result.geturl()


if __name__ == '__main__':
    parser = argparse.ArgumentParser(
        description='Wikimedia Commons API Job',
        add_help=True,
    )
    parser.add_argument(
        '--date',
        help='Identify images uploaded on a date (format: YYYY-MM-DD).')
    args = parser.parse_args()
    if args.date:
        date = args.date
    else:
        date_obj = datetime.now() - timedelta(days=2)
        date = datetime.strftime(date_obj, '%Y-%m-%d')

    main(date)<|MERGE_RESOLUTION|>--- conflicted
+++ resolved
@@ -263,14 +263,9 @@
     return image_info
 
 
-<<<<<<< HEAD
 def _check_mediatype(image_info, image_mediatypes=None):
     if image_mediatypes is None:
         image_mediatypes = IMAGE_MEDIATYPES
-    valid_mediatype = True
-=======
-def _check_mediatype(image_info, image_mediatypes=IMAGE_MEDIATYPES):
->>>>>>> 0c7a5073
     image_mediatype = image_info.get('mediatype')
     if image_mediatype not in image_mediatypes:
         logger.debug(
