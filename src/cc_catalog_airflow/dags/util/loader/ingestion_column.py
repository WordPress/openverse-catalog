"""
This module has a couple of temporarily-needed methods to add an
ingestion_type column to TSV files before uploading them to S3 or
PostgreSQL.
"""
import logging
import os

<<<<<<< HEAD
from common.storage.audio import AUDIO_TSV_COLUMNS
=======
>>>>>>> 2c98e242
from common.storage.image import IMAGE_TSV_COLUMNS

logger = logging.getLogger(__name__)


def check_and_fix_tsv_file(tsv_file_name):
    """
    This function will check whether a TSV has the right number of
    columns for the new DB schema, and attempt to add an ingestion_type
    column if the number is one short.

    It will also log a warning if the number is completely wrong.
    """
    try:
        media_type = tsv_file_name.split('/')[-1].split('_')[1]
    except IndexError:
        # If no media file is set in the filename, it is
        # probably image
        media_type = 'image'
<<<<<<< HEAD
=======
    old_cols_number = len(IMAGE_TSV_COLUMNS) - 1
>>>>>>> 2c98e242
    if media_type == 'audio':
        new_cols_number = len(AUDIO_TSV_COLUMNS)
    else:
        new_cols_number = len(IMAGE_TSV_COLUMNS)
    old_cols_number = new_cols_number - 1
    with open(tsv_file_name) as f:
        test_line = f.readline()
    line_list = [word.strip() for word in test_line.split('\t')]
    if len(line_list) == old_cols_number:
        # Previously, the last column was 'source'
        # If source is 'commoncrawl', we set the ingestion_type to
        # 'commoncrawl', else to 'provider_api'
        _add_ingestion_type(tsv_file_name, line_list[-1])
    elif len(line_list) == new_cols_number:
        logger.info(
            f'Found correct number of columns:  {new_cols_number}.'
            '  Leaving file unchanged.'
        )
    else:
        logger.warning(
            'Wrong number of columns in file!  This cannot be fixed...'
        )


def _add_ingestion_type(tsv_file_name, source):
    COMMON_CRAWL = 'commoncrawl'
    PROVIDER_API = 'provider_api'
    ingestion_type = source if source == COMMON_CRAWL else PROVIDER_API
    logger.debug(f'Found source:  {source}')
    logger.info(
        f'Adding ingestion_type:  {ingestion_type} to {tsv_file_name}'
    )
    temp_tsv = tsv_file_name + '.new'
    with open(tsv_file_name, 'r') as old_tsv, open(temp_tsv, 'w') as new_tsv:
        old_line = old_tsv.readline().strip()
        while old_line:
            if ingestion_type == COMMON_CRAWL:
                line_list = [word.strip() for word in old_line.split('\t')]
                new_tsv.write(
                    '\t'.join(line_list[:-1] + line_list[-2:]) + '\n'
                )
            else:
                new_tsv.write(old_line + '\t' + ingestion_type + '\n')
            old_line = old_tsv.readline().strip()

    os.rename(tsv_file_name, tsv_file_name + '.old')
    os.rename(temp_tsv, tsv_file_name)<|MERGE_RESOLUTION|>--- conflicted
+++ resolved
@@ -6,10 +6,7 @@
 import logging
 import os
 
-<<<<<<< HEAD
-from common.storage.audio import AUDIO_TSV_COLUMNS
-=======
->>>>>>> 2c98e242
+from common.storage.audio import AUDIO_TSV_COLUMNS Current Change
 from common.storage.image import IMAGE_TSV_COLUMNS
 
 logger = logging.getLogger(__name__)
@@ -29,10 +26,6 @@
         # If no media file is set in the filename, it is
         # probably image
         media_type = 'image'
-<<<<<<< HEAD
-=======
-    old_cols_number = len(IMAGE_TSV_COLUMNS) - 1
->>>>>>> 2c98e242
     if media_type == 'audio':
         new_cols_number = len(AUDIO_TSV_COLUMNS)
     else:
