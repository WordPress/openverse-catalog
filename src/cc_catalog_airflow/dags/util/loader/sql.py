import logging
import json
from textwrap import dedent
from airflow.providers.postgres.hooks.postgres import PostgresHook
from util.loader import column_names as col
from util.loader import provider_details as prov
from psycopg2.errors import InvalidTextRepresentation

from util.loader.paths import _extract_media_type

logger = logging.getLogger(__name__)

LOAD_TABLE_NAME_STUB = 'provider_data_'
IMAGE_TABLE_NAME = 'image'
AUDIO_TABLE_NAME = 'audio'
DB_USER_NAME = 'deploy'
NOW = 'NOW()'
FALSE = "'f'"
OLDEST_PER_PROVIDER = {
    prov.FLICKR_DEFAULT_PROVIDER: '6 months 18 days',
    prov.EUROPEANA_DEFAULT_PROVIDER: '3 months 9 days',
    prov.WIKIMEDIA_DEFAULT_PROVIDER: '6 months 18 days',
    prov.SMITHSONIAN_DEFAULT_PROVIDER: '8 days',
    prov.BROOKLYN_DEFAULT_PROVIDER: '1 month 3 days',
    prov.CLEVELAND_DEFAULT_PROVIDER: '1 month 3 days',
    prov.VICTORIA_DEFAULT_PROVIDER: '1 month 3 days',
    prov.NYPL_DEFAULT_PROVIDER: '1 month 3 days',
    prov.RAWPIXEL_DEFAULT_PROVIDER: '1 month 3 days',
    prov.SCIENCE_DEFAULT_PROVIDER: '1 month 3 days',
    prov.STATENS_DEFAULT_PROVIDER: '1 month 3 days'
}


def create_loading_table(
        postgres_conn_id,
        identifier,
        ti,
):
    """
    Create intermediary table and indices if they do not exist
    """
    media_type = ti.xcom_pull(
        task_ids='stage_oldest_tsv_file', key='media_type'
    )
    if media_type is None:
        media_type = 'image'
    load_table = _get_load_table_name(identifier, media_type=media_type)
    postgres = PostgresHook(postgres_conn_id=postgres_conn_id)
    if media_type == 'audio':
        table_creation_query = dedent(
            f'''
            CREATE TABLE public.{load_table} (
              {col.FOREIGN_ID} character varying(3000),
              {col.LANDING_URL} character varying(1000),
              {col.DIRECT_URL} character varying(3000),
              {col.THUMBNAIL} character varying(3000),
              {col.FILESIZE} integer,
              {col.LICENSE} character varying(50),
              {col.LICENSE_VERSION} character varying(25),
              {col.CREATOR} character varying(2000),
              {col.CREATOR_URL} character varying(2000),
              {col.TITLE} character varying(5000),
              {col.META_DATA} jsonb,
              {col.TAGS} jsonb,
              {col.PROVIDER} character varying(80),
              {col.SOURCE} character varying(80),
              {col.INGESTION_TYPE} character varying(80),
              {col.DURATION} integer,
              {col.BIT_RATE} integer,
              {col.SAMPLE_RATE} integer,
              {col.CATEGORY} character varying(100),
              {col.GENRE} jsonb,
              {col.AUDIO_SET} jsonb,
              {col.ALT_AUDIO_FILES} jsonb
            );
            '''
        )
    else:
        table_creation_query = dedent(
            f'''
            CREATE TABLE public.{load_table} (
              {col.FOREIGN_ID} character varying(3000),
              {col.LANDING_URL} character varying(1000),
              {col.DIRECT_URL} character varying(3000),
              {col.THUMBNAIL} character varying(3000),
              {col.WIDTH} integer,
              {col.HEIGHT} integer,
              {col.FILESIZE} integer,
              {col.LICENSE} character varying(50),
              {col.LICENSE_VERSION} character varying(25),
              {col.CREATOR} character varying(2000),
              {col.CREATOR_URL} character varying(2000),
              {col.TITLE} character varying(5000),
              {col.META_DATA} jsonb,
              {col.TAGS} jsonb,
              {col.WATERMARKED} boolean,
              {col.PROVIDER} character varying(80),
              {col.SOURCE} character varying(80),
              {col.INGESTION_TYPE} character varying(80)
            );
            '''
        )
    postgres.run(table_creation_query)
    postgres.run(
        f'ALTER TABLE public.{load_table} OWNER TO {DB_USER_NAME};'
    )
    postgres.run(
        dedent(
            f'''
            CREATE INDEX IF NOT EXISTS {load_table}_{col.PROVIDER}_key
            ON public.{load_table} USING btree ({col.PROVIDER});
            '''
        )
    )
    postgres.run(
        dedent(
            f'''
            CREATE INDEX IF NOT EXISTS {load_table}_{col.FOREIGN_ID}_key
            ON public.{load_table}
            USING btree (provider, md5(({col.FOREIGN_ID})::text));
            '''
        )
    )
    postgres.run(
        dedent(
            f'''
            CREATE INDEX IF NOT EXISTS {load_table}_{col.DIRECT_URL}_key
            ON public.{load_table}
            USING btree (provider, md5(({col.DIRECT_URL})::text));
            '''
        )
    )


def load_local_data_to_intermediate_table(
        postgres_conn_id,
        tsv_file_name,
        identifier,
        max_rows_to_skip=10
):
    media_type = _extract_media_type(tsv_file_name)
    load_table = _get_load_table_name(identifier, media_type=media_type)
    logger.info(f'Loading {tsv_file_name} into {load_table}')

    postgres = PostgresHook(postgres_conn_id=postgres_conn_id)
    load_successful = False

    while not load_successful and max_rows_to_skip >= 0:
        try:
            postgres.bulk_load(f'{load_table}', tsv_file_name)
            load_successful = True

        except InvalidTextRepresentation as e:
            line_number = _get_malformed_row_in_file(str(e))
            _delete_malformed_row_in_file(tsv_file_name, line_number)

        finally:
            max_rows_to_skip = max_rows_to_skip - 1

    if not load_successful:
        raise InvalidTextRepresentation(
            'Exceeded the maximum number of allowed defective rows')

    _clean_intermediate_table_data(postgres, load_table)


def load_s3_data_to_intermediate_table(
        postgres_conn_id,
        bucket,
        s3_key,
        identifier,
        media_type='image'
):
    load_table = _get_load_table_name(identifier, media_type=media_type)
    logger.info(f'Loading {s3_key} from S3 Bucket {bucket} into {load_table}')

    postgres = PostgresHook(postgres_conn_id=postgres_conn_id)
    postgres.run(
        dedent(
            f"""
            SELECT aws_s3.table_import_from_s3(
              '{load_table}',
              '',
              'DELIMITER E''\t''',
              '{bucket}',
              '{s3_key}',
              'us-east-1'
            );
            """
        )
    )
    _clean_intermediate_table_data(postgres, load_table)


def _clean_intermediate_table_data(
        postgres_hook,
        load_table
):
    """
    Necessary for old TSV files that have not been cleaned up,
    using `MediaStore` class:
    Removes any rows without any of the required fields:
    `url`, `license`, `license_version`, `foreign_id`.
    Also removes any duplicate rows that have the same `provider`
    and `foreign_id`.
    """
    postgres_hook.run(
        f'DELETE FROM {load_table} WHERE {col.DIRECT_URL} IS NULL;'
    )
    postgres_hook.run(
        f'DELETE FROM {load_table} WHERE {col.LICENSE} IS NULL;'
    )
    postgres_hook.run(
        f'DELETE FROM {load_table} WHERE {col.LANDING_URL} IS NULL;'
    )
    postgres_hook.run(
        f'DELETE FROM {load_table} WHERE {col.FOREIGN_ID} IS NULL;'
    )
    postgres_hook.run(
        dedent(
            f'''
            DELETE FROM {load_table} p1
            USING {load_table} p2
            WHERE
              p1.ctid < p2.ctid
              AND p1.{col.PROVIDER} = p2.{col.PROVIDER}
              AND p1.{col.FOREIGN_ID} = p2.{col.FOREIGN_ID};
            '''
        )
    )


def upsert_records_to_db_table(
        postgres_conn_id,
        identifier,
        db_table=None,
        media_type='image',
):
    def _newest_non_null(column: str) -> str:
        return f'{column} = COALESCE(EXCLUDED.{column}, old.{column})'

    def _merge_jsonb_objects(column: str) -> str:
        """
        This function returns SQL that merges the top-level keys of the
        a JSONB column, taking the newest available non-null value.
        """
        return f'''{column} = COALESCE(
            jsonb_strip_nulls(old.{column})
              || jsonb_strip_nulls(EXCLUDED.{column}),
            EXCLUDED.{column},
            old.{column}
          )'''

    def _merge_jsonb_arrays(column: str) -> str:
        return f'''{column} = COALESCE(
            (
              SELECT jsonb_agg(DISTINCT x)
              FROM jsonb_array_elements(old.{column} || EXCLUDED.{column}) t(x)
            ),
            EXCLUDED.{column},
            old.{column}
          )'''
    if db_table is None:
        db_table = AUDIO_TABLE_NAME \
            if media_type == 'audio' else IMAGE_TABLE_NAME

    load_table = _get_load_table_name(identifier, media_type=media_type)
    logger.info(f'Upserting new records into {db_table}.')
    postgres = PostgresHook(postgres_conn_id=postgres_conn_id)
    column_inserts = {
            col.CREATED_ON: NOW,
            col.UPDATED_ON: NOW,
            col.INGESTION_TYPE: col.INGESTION_TYPE,
            col.PROVIDER: col.PROVIDER,
            col.SOURCE: col.SOURCE,
            col.FOREIGN_ID: col.FOREIGN_ID,
            col.LANDING_URL: col.LANDING_URL,
            col.DIRECT_URL: col.DIRECT_URL,
            col.THUMBNAIL: col.THUMBNAIL,
            col.FILESIZE: col.FILESIZE,
            col.LICENSE: col.LICENSE,
            col.LICENSE_VERSION: col.LICENSE_VERSION,
            col.CREATOR: col.CREATOR,
            col.CREATOR_URL: col.CREATOR_URL,
            col.TITLE: col.TITLE,
            col.LAST_SYNCED: NOW,
            col.REMOVED: FALSE,
            col.META_DATA: col.META_DATA,
            col.TAGS: col.TAGS,
<<<<<<< HEAD
=======
            col.WATERMARKED: col.WATERMARKED,
>>>>>>> 073c1215
    }
    if media_type == 'audio':
        column_inserts.update({
            col.DURATION: col.DURATION,
            col.BIT_RATE: col.BIT_RATE,
            col.SAMPLE_RATE: col.SAMPLE_RATE,
            col.CATEGORY: col.CATEGORY,
            col.GENRE: col.GENRE,
            col.AUDIO_SET: col.AUDIO_SET,
            col.ALT_AUDIO_FILES: col.ALT_AUDIO_FILES,
        })
    else:
        column_inserts.update({
            col.WIDTH: col.WIDTH,
            col.HEIGHT: col.HEIGHT,
<<<<<<< HEAD
            col.WATERMARKED: col.WATERMARKED
=======
>>>>>>> 073c1215
        })
    if media_type == 'audio':
        media_specific_upsert_query = (
            f'''{_newest_non_null(col.DURATION)},
            {_newest_non_null(col.BIT_RATE)},
            {_newest_non_null(col.SAMPLE_RATE)},
            {_newest_non_null(col.CATEGORY)},
            {_merge_jsonb_arrays(col.GENRE)},
            {_merge_jsonb_objects(col.AUDIO_SET)},
            {_merge_jsonb_objects(col.ALT_AUDIO_FILES)}
            '''
        )
    else:
        media_specific_upsert_query = (
            f'''{_newest_non_null(col.WIDTH)},
<<<<<<< HEAD
            {_newest_non_null(col.HEIGHT)},
            {_newest_non_null(col.WATERMARKED)}
            '''
=======
            {_newest_non_null(col.HEIGHT)}'''
>>>>>>> 073c1215
        )
    upsert_query = dedent(
        f'''
        INSERT INTO {db_table} AS old ({', '.join(column_inserts.keys())})
        SELECT {', '.join(column_inserts.values())}
        FROM {load_table}
        ON CONFLICT ({col.PROVIDER}, md5({col.FOREIGN_ID}))
        DO UPDATE SET
          {col.UPDATED_ON} = {NOW},
          {col.LAST_SYNCED} = {NOW},
          {col.REMOVED} = {FALSE},
          {_newest_non_null(col.INGESTION_TYPE)},
          {_newest_non_null(col.SOURCE)},
          {_newest_non_null(col.LANDING_URL)},
          {_newest_non_null(col.DIRECT_URL)},
          {_newest_non_null(col.THUMBNAIL)},
          {_newest_non_null(col.FILESIZE)},
          {_newest_non_null(col.LICENSE)},
          {_newest_non_null(col.LICENSE_VERSION)},
          {_newest_non_null(col.CREATOR)},
          {_newest_non_null(col.CREATOR_URL)},
          {_newest_non_null(col.TITLE)},
          {_merge_jsonb_objects(col.META_DATA)},
          {_merge_jsonb_arrays(col.TAGS)},
<<<<<<< HEAD
=======
          {_newest_non_null(col.WATERMARKED)},
>>>>>>> 073c1215
          {media_specific_upsert_query}
        '''
    )
    postgres.run(upsert_query)


def overwrite_records_in_db_table(
        postgres_conn_id,
        identifier,
        db_table=None,
        media_type='image'
):
    if db_table is None:
        db_table = AUDIO_TABLE_NAME \
            if media_type == 'audio' else IMAGE_TABLE_NAME
    load_table = _get_load_table_name(identifier, media_type=media_type)
    logger.info(f'Updating records in {db_table}.')
    postgres = PostgresHook(postgres_conn_id=postgres_conn_id)
    if media_type == 'audio':
        columns_to_update = [
            col.LANDING_URL,
            col.DIRECT_URL,
            col.THUMBNAIL,
            col.FILESIZE,
            col.LICENSE,
            col.LICENSE_VERSION,
            col.CREATOR,
            col.CREATOR_URL,
            col.TITLE,
            col.META_DATA,
            col.TAGS,
<<<<<<< HEAD
=======
            col.WATERMARKED,
>>>>>>> 073c1215
            col.DURATION,
            col.BIT_RATE,
            col.SAMPLE_RATE,
            col.CATEGORY,
            col.GENRE,
            col.AUDIO_SET,
            col.ALT_AUDIO_FILES,
        ]
    else:
        columns_to_update = [
            col.LANDING_URL,
            col.DIRECT_URL,
            col.THUMBNAIL,
            col.WIDTH,
            col.HEIGHT,
            col.FILESIZE,
            col.LICENSE,
            col.LICENSE_VERSION,
            col.CREATOR,
            col.CREATOR_URL,
            col.TITLE,
            col.META_DATA,
            col.TAGS,
            col.WATERMARKED,
        ]
    update_set_string = ',\n'.join(
        [f'{column} = {load_table}.{column}' for column in columns_to_update]
    )

    update_query = dedent(
        f'''
        UPDATE {db_table}
        SET
        {update_set_string}
        FROM {load_table}
        WHERE
          {db_table}.{col.PROVIDER} = {load_table}.{col.PROVIDER}
          AND
          md5({db_table}.{col.FOREIGN_ID})
            = md5({load_table}.{col.FOREIGN_ID});
        '''
    )
    postgres.run(update_query)


def drop_load_table(postgres_conn_id, identifier, ti):
    media_type = ti.xcom_pull(
        task_ids='stage_oldest_tsv_file', key='media_type'
    )
    if media_type is None:
        media_type = 'image'
    load_table = _get_load_table_name(identifier, media_type=media_type)
    postgres = PostgresHook(postgres_conn_id=postgres_conn_id)
    postgres.run(f'DROP TABLE {load_table};')


def _get_load_table_name(
        identifier: str,
        media_type: str = 'image',
        load_table_name_stub: str = LOAD_TABLE_NAME_STUB,
) -> str:
    return f'{load_table_name_stub}{media_type}_{identifier}'


def _get_malformed_row_in_file(error_msg):
    error_list = error_msg.splitlines()
    copy_error = next(
        (line for line in error_list if line.startswith('COPY')), None
    )
    assert copy_error is not None

    line_number = int(copy_error.split('line ')[1].split(',')[0])

    return line_number


def _delete_malformed_row_in_file(tsv_file_name, line_number):
    with open(tsv_file_name, "r") as read_obj:
        lines = read_obj.readlines()

    with open(tsv_file_name, "w") as write_obj:
        for index, line in enumerate(lines):
            if index + 1 != line_number:
                write_obj.write(line)


def _create_temp_flickr_sub_prov_table(
        postgres_conn_id,
        temp_table='temp_flickr_sub_prov_table'
):
    """
    Drop the temporary table if it already exists
    """
    postgres = PostgresHook(postgres_conn_id=postgres_conn_id)
    postgres.run(f'DROP TABLE IF EXISTS public.{temp_table};')

    """
    Create intermediary table for sub provider migration
    """
    postgres.run(
        dedent(
            f'''
            CREATE TABLE public.{temp_table} (
              {col.CREATOR_URL} character varying(2000),
              sub_provider character varying(80)
            );
            '''
        )
    )

    postgres.run(
        f'ALTER TABLE public.{temp_table} OWNER TO {DB_USER_NAME};'
    )

    """
    Populate the intermediary table with the sub providers of interest
    """
    for sub_prov, user_id_set in prov.FLICKR_SUB_PROVIDERS.items():
        for user_id in user_id_set:
            creator_url = prov.FLICKR_PHOTO_URL_BASE + user_id
            postgres.run(
                dedent(
                    f'''
                    INSERT INTO public.{temp_table} (
                      {col.CREATOR_URL},
                      sub_provider
                    )
                    VALUES (
                      '{creator_url}',
                      '{sub_prov}'
                    );
                    '''
                )
            )

    return temp_table


def update_flickr_sub_providers(
  postgres_conn_id,
  image_table=IMAGE_TABLE_NAME,
  default_provider=prov.FLICKR_DEFAULT_PROVIDER,
):
    postgres = PostgresHook(postgres_conn_id=postgres_conn_id)
    temp_table = _create_temp_flickr_sub_prov_table(postgres_conn_id)

    select_query = dedent(
        f'''
        SELECT
        {col.FOREIGN_ID} AS foreign_id,
        public.{temp_table}.sub_provider AS sub_provider
        FROM {image_table}
        INNER JOIN public.{temp_table}
        ON
        {image_table}.{col.CREATOR_URL} = public.{temp_table}.{
        col.CREATOR_URL}
        AND
        {image_table}.{col.PROVIDER} = '{default_provider}';
        '''
    )

    selected_records = postgres.get_records(select_query)
    logger.info(f'Updating {len(selected_records)} records')

    for row in selected_records:
        foreign_id = row[0]
        sub_provider = row[1]
        postgres.run(
            dedent(
                f'''
                UPDATE {image_table}
                SET {col.SOURCE} = '{sub_provider}'
                WHERE
                {image_table}.{col.PROVIDER} = '{default_provider}'
                AND
                MD5({image_table}.{col.FOREIGN_ID}) = MD5('{foreign_id}');
                '''
            )
        )

    """
    Drop the temporary table
    """
    postgres.run(f'DROP TABLE public.{temp_table};')


def _create_temp_europeana_sub_prov_table(
        postgres_conn_id,
        temp_table='temp_eur_sub_prov_table'
):
    """
    Drop the temporary table if it already exists
    """
    postgres = PostgresHook(postgres_conn_id=postgres_conn_id)
    postgres.run(f'DROP TABLE IF EXISTS public.{temp_table};')

    """
    Create intermediary table for sub provider migration
    """
    postgres.run(
        dedent(
            f'''
            CREATE TABLE public.{temp_table} (
              data_provider character varying(120),
              sub_provider character varying(80)
            );
            '''
        )
    )

    postgres.run(
        f'ALTER TABLE public.{temp_table} OWNER TO {DB_USER_NAME};'
    )

    """
    Populate the intermediary table with the sub providers of interest
    """
    for sub_prov, data_provider in prov.EUROPEANA_SUB_PROVIDERS.items():
        postgres.run(
            dedent(
                f'''
                INSERT INTO public.{temp_table} (
                  data_provider,
                  sub_provider
                )
                VALUES (
                  '{data_provider}',
                  '{sub_prov}'
                );
                '''
            )
        )

    return temp_table


def update_europeana_sub_providers(
  postgres_conn_id,
  image_table=IMAGE_TABLE_NAME,
  default_provider=prov.EUROPEANA_DEFAULT_PROVIDER,
  sub_providers=prov.EUROPEANA_SUB_PROVIDERS
):
    postgres = PostgresHook(postgres_conn_id=postgres_conn_id)
    temp_table = _create_temp_europeana_sub_prov_table(postgres_conn_id)

    select_query = dedent(
        f'''
        SELECT L.foreign_id, L.data_providers, R.sub_provider
        FROM(
        SELECT
        {col.FOREIGN_ID} AS foreign_id,
        {col.META_DATA} ->> 'dataProvider' AS data_providers,
        {col.META_DATA}
        FROM {image_table}
        WHERE {col.PROVIDER} = '{default_provider}'
        ) L INNER JOIN
        {temp_table} R ON
        L.{col.META_DATA} ->'dataProvider' ? R.data_provider;
        '''
    )

    selected_records = postgres.get_records(select_query)

    """
    Update each selected row if it corresponds to only one sub-provider.
    Otherwise an exception is thrown
    """
    for row in selected_records:
        foreign_id = row[0]
        data_providers = json.loads(row[1])
        sub_provider = row[2]

        eligible_sub_providers = {s for s in sub_providers if sub_providers[s]
                                  in data_providers}
        if len(eligible_sub_providers) > 1:
            raise Exception(f"More than one sub-provider identified for the "
                            f"image with foreign ID {foreign_id}")

        assert len(eligible_sub_providers) == 1
        assert eligible_sub_providers.pop() == sub_provider

        postgres.run(
            dedent(
                f'''
                UPDATE {image_table}
                SET {col.SOURCE} = '{sub_provider}'
                WHERE
                {image_table}.{col.PROVIDER} = '{default_provider}'
                AND
                MD5({image_table}.{col.FOREIGN_ID}) = MD5('{foreign_id}');
                '''
            )
        )

    """
    Drop the temporary table
    """
    postgres.run(f'DROP TABLE public.{temp_table};')


def update_smithsonian_sub_providers(
  postgres_conn_id,
  image_table=IMAGE_TABLE_NAME,
  default_provider=prov.SMITHSONIAN_DEFAULT_PROVIDER,
  sub_providers=prov.SMITHSONIAN_SUB_PROVIDERS
):
    postgres = PostgresHook(postgres_conn_id=postgres_conn_id)

    """
    Select all records where the source value is not yet updated
    """
    select_query = dedent(
        f'''
        SELECT {col.FOREIGN_ID},
        {col.META_DATA} ->> 'unit_code' AS unit_code
        FROM {image_table}
        WHERE
        {col.PROVIDER} = '{default_provider}'
        AND
        {col.SOURCE} = '{default_provider}';
        '''
    )

    selected_records = postgres.get_records(select_query)

    """
    Set the source value of each selected row to the sub-provider value
    corresponding to unit code. If the unit code is unknown, an error is thrown
    """
    for row in selected_records:
        foreign_id = row[0]
        unit_code = row[1]

        source = next((s for s in sub_providers if unit_code in
                       sub_providers[s]), None)
        if source is None:
            raise Exception(
                f"An unknown unit code value {unit_code} encountered ")

        postgres.run(
            dedent(
                f'''
                UPDATE {image_table}
                SET {col.SOURCE} = '{source}'
                WHERE
                {image_table}.{col.PROVIDER} = '{default_provider}'
                AND
                MD5({image_table}.{col.FOREIGN_ID}) = MD5('{foreign_id}');
                '''
            )
        )


def expire_old_images(
  postgres_conn_id,
  provider,
  image_table=IMAGE_TABLE_NAME
):
    postgres = PostgresHook(postgres_conn_id=postgres_conn_id)

    if provider not in OLDEST_PER_PROVIDER:
        raise Exception(
            f"Provider value {provider} not defined in the "
            f"OLDEST_PER_PROVIDER dictionary")

    """
    Select all records that are outdated
    """
    select_query = dedent(
        f'''
        SELECT {col.FOREIGN_ID}
        FROM {image_table}
        WHERE
        {col.PROVIDER} = '{provider}'
        AND
        {col.UPDATED_ON} < {NOW} - INTERVAL '{OLDEST_PER_PROVIDER[provider]}';
        '''
    )

    selected_records = postgres.get_records(select_query)

    """
    Set the 'removed_from_source' value of each selected row to True to
    indicate that those images are outdated
    """
    for row in selected_records:
        foreign_id = row[0]

        postgres.run(
            dedent(
                f'''
                UPDATE {image_table}
                SET {col.REMOVED} = 't'
                WHERE
                {image_table}.{col.PROVIDER} = '{provider}'
                AND
                MD5({image_table}.{col.FOREIGN_ID}) = MD5('{foreign_id}');
                '''
            )
        )<|MERGE_RESOLUTION|>--- conflicted
+++ resolved
@@ -287,10 +287,7 @@
             col.REMOVED: FALSE,
             col.META_DATA: col.META_DATA,
             col.TAGS: col.TAGS,
-<<<<<<< HEAD
-=======
             col.WATERMARKED: col.WATERMARKED,
->>>>>>> 073c1215
     }
     if media_type == 'audio':
         column_inserts.update({
@@ -306,10 +303,6 @@
         column_inserts.update({
             col.WIDTH: col.WIDTH,
             col.HEIGHT: col.HEIGHT,
-<<<<<<< HEAD
-            col.WATERMARKED: col.WATERMARKED
-=======
->>>>>>> 073c1215
         })
     if media_type == 'audio':
         media_specific_upsert_query = (
@@ -325,13 +318,7 @@
     else:
         media_specific_upsert_query = (
             f'''{_newest_non_null(col.WIDTH)},
-<<<<<<< HEAD
-            {_newest_non_null(col.HEIGHT)},
-            {_newest_non_null(col.WATERMARKED)}
-            '''
-=======
             {_newest_non_null(col.HEIGHT)}'''
->>>>>>> 073c1215
         )
     upsert_query = dedent(
         f'''
@@ -356,10 +343,7 @@
           {_newest_non_null(col.TITLE)},
           {_merge_jsonb_objects(col.META_DATA)},
           {_merge_jsonb_arrays(col.TAGS)},
-<<<<<<< HEAD
-=======
           {_newest_non_null(col.WATERMARKED)},
->>>>>>> 073c1215
           {media_specific_upsert_query}
         '''
     )
@@ -391,10 +375,7 @@
             col.TITLE,
             col.META_DATA,
             col.TAGS,
-<<<<<<< HEAD
-=======
             col.WATERMARKED,
->>>>>>> 073c1215
             col.DURATION,
             col.BIT_RATE,
             col.SAMPLE_RATE,
