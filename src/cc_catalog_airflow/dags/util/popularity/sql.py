--- conflicted
+++ resolved
@@ -315,7 +315,6 @@
         db_view_provider_fid_idx = AUDIO_VIEW_PROVIDER_FID_IDX
         standardized_popularity_func = STANDARDIZED_AUDIO_POPULARITY_FUNCTION
     postgres = PostgresHook(postgres_conn_id=postgres_conn_id)
-    STANDARDIZED_POPULARITY = f"standardized_{media_type}_popularity"
     create_view_query = dedent(
         f"""
         CREATE MATERIALIZED VIEW public.{db_view_name} AS
@@ -324,11 +323,7 @@
             {standardized_popularity_func}(
               {table_name}.{PARTITION},
               {table_name}.{METADATA_COLUMN}
-<<<<<<< HEAD
-            ) AS {STANDARDIZED_POPULARITY}
-=======
             ) AS standardized_popularity
->>>>>>> 8764118f
           FROM {table_name};
         """
     )
